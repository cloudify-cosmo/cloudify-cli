--- conflicted
+++ resolved
@@ -18,11 +18,7 @@
 
 setup(
     name='cloudify',
-<<<<<<< HEAD
-    version='3.2a8',
-=======
     version='3.2rc1',
->>>>>>> 2ee3b998
     author='Gigaspaces',
     author_email='cosmo-admin@gigaspaces.com',
     packages=['cloudify_cli',
@@ -46,17 +42,10 @@
         ]
     },
     install_requires=[
-<<<<<<< HEAD
-        'cloudify-plugins-common==3.2a8',
-        'cloudify-rest-client==3.2a8',
-        'cloudify-dsl-parser==3.2a8',
-        'cloudify-script-plugin==1.2a8',
-=======
         'cloudify-plugins-common==3.2rc1',
         'cloudify-rest-client==3.2rc1',
         'cloudify-dsl-parser==3.2rc1',
         'cloudify-script-plugin==1.2rc1',
->>>>>>> 2ee3b998
         'pyyaml==3.10',
         'argcomplete==0.7.1',
         'fabric==1.8.3',
