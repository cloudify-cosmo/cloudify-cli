--- conflicted
+++ resolved
@@ -3,19 +3,11 @@
   - "2.7"
 
 install:
-
-<<<<<<< HEAD
-    # command to install dependencies
-    - python setup.py install
-=======
-    # command to upgrade pip
     - pip install --upgrade pip
     - pip install --process-dependency-links .
->>>>>>> 3047b925
     - pip install flake8
 
 script:
-
     - flake8 .
     # command to run tests
     - nosetests cosmo_cli/tests