--- conflicted
+++ resolved
@@ -192,8 +192,7 @@
         ' allowing to choose specific branches to run with')
     _set_handler_for_command(parser_bootstrap, _bootstrap_cosmo)
 
-<<<<<<< HEAD
-    #teardown subparser
+    # teardown subparser
     parser_teardown.add_argument(
         '-c', '--config-file',
         dest='config_file_path',
@@ -216,9 +215,6 @@
         help='A flag indicating confirmation for teardown even if there '
              'are validation conflicts'
     )
-=======
-    # teardown subparser
->>>>>>> 3e2a5d92
     _add_force_optional_argument_to_parser(
         parser_teardown,
         'A flag indicating confirmation for the teardown request')
@@ -613,7 +609,7 @@
         wd_settings.set_management_server(mgmt_ip)
         wd_settings.set_provider_context(provider_context)
 
-    #storing provider context on management server
+    # storing provider context on management server
     _get_rest_client(mgmt_ip).post_provider_context(provider_context)
 
     lgr.info(
@@ -701,14 +697,14 @@
 
 
 def _get_provider_context(mgmt_ip, is_verbose_output=False):
-    #trying to retrieve provider context from server
+    # trying to retrieve provider context from server
     try:
         return _get_rest_client(mgmt_ip).get_provider_context()
     except CosmoManagerRestCallError as e:
         lgr.debug('Failed to get provider context from server: {0}'.format(
             str(e)))
 
-    #using the local provider context instead (if it's relevant for the
+    # using the local provider context instead (if it's relevant for the
     # target server)
     cosmo_wd_settings = _load_cosmo_working_dir_settings(is_verbose_output)
     if cosmo_wd_settings.get_provider_context():
@@ -716,7 +712,7 @@
         if default_mgmt_server_ip == mgmt_ip:
             return cosmo_wd_settings.get_provider_context()
         else:
-            #the local provider context data is for a different server
+            # the local provider context data is for a different server
             msg = "Failed to get provider context from target server"
     else:
         msg = "Provider context is not set in working directory settings"
