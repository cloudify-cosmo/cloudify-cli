--- conflicted
+++ resolved
@@ -6,17 +6,11 @@
 
 from jsonschema import ValidationError, Draft4Validator
 from fabric.api import run, env
-<<<<<<< HEAD
 from fabric.context_managers import settings, hide, cd
-from cosmo_cli import set_global_verbosity_level
-from cosmo_cli import init_logger
+from cosmo_cli import set_global_verbosity_level, init_logger
 from os import path
 import urllib2
-=======
-from fabric.context_managers import settings, hide
-
-from cosmo_cli import set_global_verbosity_level, init_logger
->>>>>>> 50f6b975
+
 
 lgr, flgr = init_logger()
 
@@ -42,8 +36,8 @@
             return
         kern(struct[path[0]], path[1:])
 
-    for path in paths:
-        kern(struct, path)
+    for p in paths:
+        kern(struct, p)
 
 DISTRO_EXT = {'Ubuntu': '.deb', 'centos': '.rpm'}
 
@@ -118,46 +112,6 @@
             r = None
             error_message = None
             for execution in range(retries):
-<<<<<<< HEAD
-                lgr.debug('running command: {0}'.format(command))
-                if not self.is_verbose_output:
-                    with hide('running', 'stdout'):
-                        r = run(command)
-                else:
-                    r = run(command)
-                if r.succeeded:
-                    lgr.debug('successfully ran command: {0}'.format(command))
-                    return r
-                else:
-                    lgr.warning('retrying command: {0}'.format(command))
-                    time.sleep(sleeper)
-            lgr.error('failed to run: {0}, {1}'.format(command, r.stderr))
-            return r
-
-        def _download_package(url, path, distro):
-            if distro in ('Ubuntu'):
-                return _run_with_retries('sudo wget {0} -P {1}'.format(
-                    path, url))
-            elif distro in ('centos'):
-                with cd(path):
-                    return _run_with_retries('sudo curl -O {0}')
-
-        def _unpack(path, distro):
-            if distro in ('Ubuntu'):
-                return _run_with_retries('sudo dpkg -i {0}/*.deb'.format(path))
-            elif distro in ('centos'):
-                return _run_with_retries('sudo rpm -i {0}/*.rpm'.format(path))
-
-        def check_distro_type_match(url, distro):
-            lgr.debug('checking distro-type match for url: {}'.format(url))
-            ext = get_ext(url)
-            if not DISTRO_EXT[distro] == ext:
-                lgr.error('wrong package type: '
-                          '{} required. {} supplied. in url: {}').format(
-                    DISTRO_EXT[d.stdout], ext, url)
-                return False
-            return True
-=======
                 lgr.debug('running command: {0}'
                           .format(command))
                 try:
@@ -185,7 +139,30 @@
             lgr.error('failed to run: {0}, {1}'
                       .format(command, error_message))
             return False
->>>>>>> 50f6b975
+
+        def _download_package(url, path, distro):
+            if distro in ('Ubuntu'):
+                return _run_with_retries('sudo wget {0} -P {1}'.format(
+                    path, url))
+            elif distro in ('centos'):
+                with cd(path):
+                    return _run_with_retries('sudo curl -O {0}')
+
+        def _unpack(path, distro):
+            if distro in ('Ubuntu'):
+                return _run_with_retries('sudo dpkg -i {0}/*.deb'.format(path))
+            elif distro in ('centos'):
+                return _run_with_retries('sudo rpm -i {0}/*.rpm'.format(path))
+
+        def check_distro_type_match(url, distro):
+            lgr.debug('checking distro-type match for url: {}'.format(url))
+            ext = get_ext(url)
+            if not DISTRO_EXT[distro] == ext:
+                lgr.error('wrong package type: '
+                          '{} required. {} supplied. in url: {}').format(
+                    DISTRO_EXT[d.stdout], ext, url)
+                return False
+            return True
 
         def get_distro():
             lgr.debug('identifying instance distribution...')
@@ -203,260 +180,127 @@
         lgr.info('initializing manager on the machine at {0}'.format(mgmt_ip))
         cloudify_config = self.provider_config['cloudify']
 
+        server_packages = cloudify_config['server']['packages']
+        agent_packages = cloudify_config['agents']['packages']
+        ui_included = True if 'ui_package_url' in server_packages \
+            else False
+        # get linux distribution to install and download
+        # packages accordingly
+        d = get_distro()
+        if d.succeeded:
+            lgr.debug('distribution is: {0}'.format(d.stdout))
+        else:
+            lgr.error('could not identify distribution.')
+            return False
+
+        # check package compatibility with current distro
+        lgr.debug('checking package-distro compatibility')
+        for package, package_url in server_packages.items():
+            if not check_distro_type_match(package_url, d.stdout):
+                raise RuntimeError('wrong package type')
+        for package, package_url in agent_packages.items():
+            if not check_distro_type_match(package_url, d.stdout):
+                raise RuntimeError('wrong agent package type')
+
+        # TODO: consolidate server package downloading
         lgr.info('downloading cloudify-components package...')
         r = _download_package(
             CLOUDIFY_PACKAGES_PATH,
-            cosmo_config['cloudify_components_package_url'])
-        if not r:
+            server_packages['components_package_url'],
+            d.stdout)
+        if not r.succeeded:
             lgr.error('failed to download components package. '
                       'please ensure package exists in its '
                       'configured location in the config file')
             return False
 
-<<<<<<< HEAD
-            server_packages = cloudify_config['server']['packages']
-            agent_packages = cloudify_config['agents']['packages']
-            ui_included = True if 'ui_package_url' in server_packages \
-                else False
-            # get linux distribution to install and download
-            # packages accordingly
-            d = get_distro()
-            if d.succeeded:
-                lgr.debug('distribution is: {0}'.format(d.stdout))
-            else:
-                lgr.error('could not identify distribution.')
-                return False
-
-            # check package compatibility with current distro
-            lgr.debug('checking package-distro compatibility')
-            for package, package_url in server_packages.items():
-                if not check_distro_type_match(package_url, d.stdout):
-                    raise RuntimeError('wrong package type')
-            for package, package_url in agent_packages.items():
-                if not check_distro_type_match(package_url, d.stdout):
-                    raise RuntimeError('wrong agent package type')
-
-            # TODO: consolidate server package downloading
-            lgr.info('downloading cloudify-components package...')
+        lgr.info('downloading cloudify-core package...')
+        r = _download_package(
+            CLOUDIFY_PACKAGES_PATH,
+            server_packages['core_package_url'],
+            d.stdout)
+        if not r.succeeded:
+            lgr.error('failed to download core package. '
+                      'please ensure package exists in its '
+                      'configured location in the config file')
+            return False
+
+        if ui_included:
+            lgr.info('downloading cloudify-ui...')
             r = _download_package(
-                CLOUDIFY_PACKAGES_PATH,
-                server_packages['components_package_url'],
+                CLOUDIFY_UI_PACKAGE_PATH,
+                server_packages['ui_package_url'],
                 d.stdout)
             if not r.succeeded:
-                lgr.error('failed to download components package. '
+                lgr.error('failed to download ui package. '
                           'please ensure package exists in its '
                           'configured location in the config file')
                 return False
-
-            lgr.info('downloading cloudify-core package...')
+        else:
+            lgr.debug('ui url not configured in provider config. '
+                      'skipping ui installation.')
+
+        for agent, agent_url in \
+                agent_packages.items():
             r = _download_package(
-                CLOUDIFY_PACKAGES_PATH,
-                server_packages['core_package_url'],
+                CLOUDIFY_AGENT_PACKAGE_PATH,
+                agent_packages[agent],
                 d.stdout)
             if not r.succeeded:
-                lgr.error('failed to download core package. '
+                lgr.error('failed to download {}. '
                           'please ensure package exists in its '
-                          'configured location in the config file')
+                          'configured location in the config file'.format(
+                              agent_url))
                 return False
 
-            if ui_included:
-                lgr.info('downloading cloudify-ui...')
-                r = _download_package(
-                    CLOUDIFY_UI_PACKAGE_PATH,
-                    server_packages['ui_package_url'],
-                    d.stdout)
-                if not r.succeeded:
-                    lgr.error('failed to download ui package. '
-                              'please ensure package exists in its '
-                              'configured location in the config file')
-                    return False
-            else:
-                lgr.debug('ui url not configured in provider config. '
-                          'skipping ui installation.')
-
-            for agent, agent_url in \
-                    agent_packages.items():
-                r = _download_package(
-                    CLOUDIFY_AGENT_PACKAGE_PATH,
-                    agent_packages[agent],
-                    d.stdout)
-                if not r.succeeded:
-                    lgr.error('failed to download {}. '
-                              'please ensure package exists in its '
-                              'configured location in the config file'.format(
-                                  agent_url))
-                    return False
-
-            lgr.info('unpacking cloudify-core packages...')
+        lgr.info('unpacking cloudify-core packages...')
+        r = _unpack(
+            CLOUDIFY_PACKAGES_PATH,
+            d.stdout)
+        if not r.succeeded:
+            lgr.error('failed to unpack cloudify-core package.')
+            return False
+
+        lgr.debug('verifying verbosity for installation process.')
+        v = self.is_verbose_output
+        self.is_verbose_output = True
+
+        lgr.info('installing cloudify on {0}...'.format(mgmt_ip))
+        r = _run('sudo {0}/cloudify-components-bootstrap.sh'.format(
+            CLOUDIFY_COMPONENTS_PACKAGE_PATH))
+        if not r.succeeded:
+            lgr.error('failed to install cloudify-components package.')
+            return False
+
+        # declare user to run celery. this is passed to the core package's
+        # bootstrap script for installation.
+        celery_user = mgmt_ssh_user
+        r = _run('sudo {0}/cloudify-core-bootstrap.sh {1} {2}'.format(
+            CLOUDIFY_CORE_PACKAGE_PATH, celery_user, private_ip))
+        if not r.succeeded:
+            lgr.error('failed to install cloudify-core package.')
+            return False
+
+        if ui_included:
+            lgr.info('installing cloudify-ui...')
+            self.is_verbose_output = False
             r = _unpack(
-                CLOUDIFY_PACKAGES_PATH,
+                CLOUDIFY_UI_PACKAGE_PATH,
                 d.stdout)
             if not r.succeeded:
-                lgr.error('failed to unpack cloudify-core package.')
+                lgr.error('failed to install cloudify-ui.')
                 return False
-
-            lgr.debug('verifying verbosity for installation process.')
-            v = self.is_verbose_output
-            self.is_verbose_output = True
-
-            lgr.info('installing cloudify on {0}...'.format(mgmt_ip))
-            r = _run('sudo {0}/cloudify-components-bootstrap.sh'.format(
-                CLOUDIFY_COMPONENTS_PACKAGE_PATH))
-            if not r.succeeded:
-                lgr.error('failed to install cloudify-components package.')
-                return False
-
-            # declare user to run celery. this is passed to the core package's
-            # bootstrap script for installation.
-            celery_user = mgmt_ssh_user
-            r = _run('sudo {0}/cloudify-core-bootstrap.sh {1} {2}'.format(
-                CLOUDIFY_CORE_PACKAGE_PATH, celery_user, private_ip))
-            if not r.succeeded:
-                lgr.error('failed to install cloudify-core package.')
-                return False
-
-            if ui_included:
-                lgr.info('installing cloudify-ui...')
-                self.is_verbose_output = False
-                r = _unpack(
-                    CLOUDIFY_UI_PACKAGE_PATH,
-                    d.stdout)
-                if not r.succeeded:
-                    lgr.error('failed to install cloudify-ui.')
-                    return False
-                lgr.info('cloudify-ui installation successful.')
-
-            lgr.info('deploying cloudify agents')
-            self.is_verbose_output = False
-            r = _unpack(
-                CLOUDIFY_AGENT_PACKAGE_PATH,
-                d.stdout)
-            if not r.succeeded:
-                lgr.error('failed to install cloudify agents.')
-                return False
-            lgr.info('cloudify agents installation successful.')
-
-            self.is_verbose_output = True
-            if dev_mode:
-                lgr.info('\n\n\n\n\nentering dev-mode. '
-                         'dev configuration will be applied...\n'
-                         'NOTE: an internet connection might be '
-                         'required...')
-
-                dev_config = self.provider_config['dev']
-                # lgr.debug(json.dumps(dev_config, sort_keys=True,
-                #           indent=4, separators=(',', ': ')))
-
-                for key, value in dev_config.iteritems():
-                    virtualenv = value['virtualenv']
-                    lgr.debug('virtualenv is: ' + str(virtualenv))
-
-                    if 'preruns' in value:
-                        for command in value['preruns']:
-                            _run(command)
-
-                    if 'downloads' in value:
-                        _run('mkdir -p /tmp/{0}'.format(virtualenv))
-                        for download in value['downloads']:
-                            lgr.debug('downloading: ' + download)
-                            _run('sudo wget {0} -O '
-                                 '/tmp/module.tar.gz'
-                                 .format(download))
-                            _run('sudo tar -C /tmp/{0} -xvf {1}'
-                                 .format(virtualenv,
-                                         '/tmp/module.tar.gz'))
-
-                    if 'installs' in value:
-                        for module in value['installs']:
-                            lgr.debug('installing: ' + module)
-                            if module.startswith('/'):
-                                module = '/tmp' + virtualenv + module
-                            _run('sudo {0}/bin/pip '
-                                 '--default-timeout'
-                                 '=45 install {1} --upgrade'
-                                 ' --process-dependency-links'
-                                 .format(virtualenv, module))
-                    if 'runs' in value:
-                        for command in value['runs']:
-                            _run(command)
-
-                lgr.info('management ip is {0}'.format(mgmt_ip))
-            lgr.debug('setting verbosity to previous state')
-            self.is_verbose_output = v
-=======
-        lgr.info('downloading cloudify-core package...')
-        r = _download_package(
-            CLOUDIFY_PACKAGES_PATH,
-            cosmo_config['cloudify_core_package_url'])
-        if not r:
-            lgr.error('failed to download core package. '
-                      'please ensure package exists in its '
-                      'configured location in the config file')
-            return False
-
-        lgr.info('downloading cloudify-ui...')
-        r = _download_package(
-            CLOUDIFY_UI_PACKAGE_PATH,
-            cosmo_config['cloudify_ui_package_url'])
-        if not r:
-            lgr.error('failed to download ui package. '
-                      'please ensure package exists in its '
-                      'configured location in the config file')
-            return False
-
-        lgr.info('downloading cloudify-ubuntu-agent...')
-        r = _download_package(
-            CLOUDIFY_AGENT_PACKAGE_PATH,
-            cosmo_config['cloudify_ubuntu_agent_url'])
-        if not r:
-            lgr.error('failed to download ubuntu agent. '
-                      'please ensure package exists in its '
-                      'configured location in the config file')
-            return False
-
-        lgr.info('unpacking cloudify-core packages...')
-        r = _unpack(
-            CLOUDIFY_PACKAGES_PATH)
-        if not r:
-            lgr.error('failed to unpack cloudify-core package')
-            return False
-
-        lgr.debug('verifying verbosity for installation process')
-        v = self.is_verbose_output
-        self.is_verbose_output = True
-
-        lgr.info('installing cloudify on {0}...'.format(mgmt_ip))
-        r = _run('sudo {0}/cloudify-components-bootstrap.sh'
-                 .format(CLOUDIFY_COMPONENTS_PACKAGE_PATH))
-        if not r:
-            lgr.error('failed to install cloudify-components')
-            return False
-
-        celery_user = mgmt_ssh_user
-        r = _run('sudo {0}/cloudify-core-bootstrap.sh {1} {2}'
-                 .format(CLOUDIFY_CORE_PACKAGE_PATH,
-                         celery_user, private_ip))
-        if not r:
-            lgr.error('failed to install cloudify-core')
-            return False
-
-        lgr.info('deploying cloudify-ui')
+            lgr.info('cloudify-ui installation successful.')
+
+        lgr.info('deploying cloudify agents')
         self.is_verbose_output = False
         r = _unpack(
-            CLOUDIFY_UI_PACKAGE_PATH)
-        if not r:
-            lgr.error('failed to install cloudify-ui')
-            return False
-        lgr.info('done')
-
-        lgr.info('deploying cloudify agent')
-        self.is_verbose_output = False
-        r = _unpack(
-            CLOUDIFY_AGENT_PACKAGE_PATH)
-        if not r:
-            lgr.error('failed to install cloudify-agent')
-            return False
-        lgr.info('done')
+            CLOUDIFY_AGENT_PACKAGE_PATH,
+            d.stdout)
+        if not r.succeeded:
+            lgr.error('failed to install cloudify agents.')
+            return False
+        lgr.info('cloudify agents installation successful.')
 
         self.is_verbose_output = True
         if dev_mode:
@@ -535,7 +379,7 @@
                 log_func = lgr.info if \
                     retry >= num_of_retries_without_log_message else lgr.debug
                 log_func('Trying to open an SSH socket to management machine '
-                         '(attempt {0} of {1})'.format(retry+1, retries))
+                         '(attempt {0} of {1})'.format(retry + 1, retries))
 
                 sock = socket.create_connection((mgmt_ip, 22), socket_timeout)
                 sock.close()
@@ -556,7 +400,6 @@
         try:
             self._run_command_via_ssh(test_ssh_cmd, mgmt_ip,
                                       mgmt_ssh_user, mgmt_ssh_key)
->>>>>>> 50f6b975
             return True
         except BaseException as e:
             lgr.error('Error occurred while trying to SSH connect to '
