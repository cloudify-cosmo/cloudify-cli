########
# Copyright (c) 2014 GigaSpaces Technologies Ltd. All rights reserved
#
# Licensed under the Apache License, Version 2.0 (the "License");
# you may not use this file except in compliance with the License.
# You may obtain a copy of the License at
#
#        http://www.apache.org/licenses/LICENSE-2.0
#
# Unless required by applicable law or agreed to in writing, software
# distributed under the License is distributed on an "AS IS" BASIS,
# WITHOUT WARRANTIES OR CONDITIONS OF ANY KIND, either express or implied.
# See the License for the specific language governing permissions and
# limitations under the License.
############

import json
import os
import pkgutil
import sys
import tempfile
import getpass
from contextlib import contextmanager
<<<<<<< HEAD
from itsdangerous import base64_encode
from copy import deepcopy
=======

import yaml
import pkg_resources
from jinja2.environment import Template
>>>>>>> f49bc670
from prettytable import PrettyTable

from cloudify_rest_client import CloudifyClient

import cloudify_cli
from cloudify_cli.constants import DEFAULT_REST_PORT
from cloudify_cli.constants import CLOUDIFY_AUTHENTICATION_HEADER
from cloudify_cli.constants import CLOUDIFY_PASSWORD_ENV
from cloudify_cli.constants import CLOUDIFY_USERNAME_ENV
from cloudify_cli.constants import CLOUDIFY_WD_SETTINGS_FILE_NAME
from cloudify_cli.constants import CLOUDIFY_WD_SETTINGS_DIRECTORY_NAME
from cloudify_cli.exceptions import CloudifyCliError
from cloudify_cli.logger import get_logger


DEFAULT_LOG_FILE = os.path.expanduser(
    '{0}/cloudify-{1}/cloudify-cli.log'
    .format(tempfile.gettempdir(),
            getpass.getuser()))


def get_management_user():
    cosmo_wd_settings = load_cloudify_working_dir_settings()
    if cosmo_wd_settings.get_management_user():
        return cosmo_wd_settings.get_management_user()
    msg = 'Management User is not set in working directory settings'
    raise CloudifyCliError(msg)


def dump_to_file(collection, file_path):
    with open(file_path, 'a') as f:
        f.write(os.linesep.join(collection))
        f.write(os.linesep)


def is_virtual_env():
    return hasattr(sys, 'real_prefix')


def load_cloudify_working_dir_settings(suppress_error=False):
    try:
        path = get_context_path()
        with open(path, 'r') as f:
            return yaml.load(f.read())
    except CloudifyCliError:
        if suppress_error:
            return None
        raise


def get_management_key():
    cosmo_wd_settings = load_cloudify_working_dir_settings()
    if cosmo_wd_settings.get_management_key():
        return cosmo_wd_settings.get_management_key()
    msg = 'Management Key is not set in working directory settings'
    raise CloudifyCliError(msg)


def raise_uninitialized():
    error = CloudifyCliError(
        'Not initialized: Cannot find {0} in {1}, '
        'or in any of its parent directories'
        .format(CLOUDIFY_WD_SETTINGS_DIRECTORY_NAME,
                get_cwd()))
    error.possible_solutions = [
        "Run 'cfy init' in this directory"
    ]
    raise error


def get_context_path():
    init_path = get_init_path()
    if init_path is None:
        raise_uninitialized()
    context_path = os.path.join(
        init_path,
        CLOUDIFY_WD_SETTINGS_FILE_NAME
    )
    if not os.path.exists(context_path):
        raise CloudifyCliError(
            'File {0} does not exist'
            .format(context_path)
        )
    return context_path


def inputs_to_dict(resource, resource_name):
    if not resource:
        return None
    try:
        # parse resource as string representation of a dictionary
        parsed_dict = plain_string_to_dict(resource)
    except CloudifyCliError:
        try:
            # if resource is a path - parse as a yaml file
            if os.path.exists(resource):
                with open(resource, 'r') as f:
                    parsed_dict = yaml.load(f.read())
            else:
                # parse resource content as yaml
                parsed_dict = yaml.load(resource)
        except yaml.error.YAMLError as e:
            msg = ("'{0}' is not a valid YAML. {1}"
                   .format(resource_name, str(e)))
            raise CloudifyCliError(msg)

    if isinstance(parsed_dict, dict):
        return parsed_dict
    else:
        msg = "Invalid input: {0}. {1} must represent a dictionary. Valid " \
              "values can either be a path to a YAML file, a string " \
              "formatted as YAML or a string formatted as " \
              "key1=value1;key2=value2"\
            .format(resource, resource_name)
        raise CloudifyCliError(msg)


def plain_string_to_dict(input_string):
    input_string = input_string.strip()
    input_dict = {}
    mapped_inputs = input_string.split(';')
    for mapped_input in mapped_inputs:
        mapped_input = mapped_input.strip()
        if not mapped_input:
            continue
        split_mapping = mapped_input.split('=')
        if len(split_mapping) == 2:
            key = split_mapping[0].strip()
            value = split_mapping[1].strip()
            input_dict[key] = value
        else:
            msg = "Invalid input format: {0}, the expected format is: " \
                  "key1=value1;key2=value2".format(input_string)
            raise CloudifyCliError(msg)

    return input_dict


def is_initialized():
    return get_init_path() is not None


def get_init_path():
    current_lookup_dir = get_cwd()
    while True:

        path = os.path.join(current_lookup_dir,
                            CLOUDIFY_WD_SETTINGS_DIRECTORY_NAME)

        if os.path.exists(path):
            return path
        else:
            if os.path.dirname(current_lookup_dir) == current_lookup_dir:
                return None
            current_lookup_dir = os.path.dirname(current_lookup_dir)


def get_configuration_path():
    dot_cloudify = get_init_path()
    return os.path.join(
        dot_cloudify,
        'config.yaml'
    )


def dump_configuration_file():

    config = pkg_resources.resource_string(
        cloudify_cli.__name__,
        'resources/config.yaml')

    template = Template(config)
    rendered = template.render(log_path=DEFAULT_LOG_FILE)
    target_config_path = get_configuration_path()
    with open(os.path.join(target_config_path), 'w') as f:
        f.write(rendered)
        f.write(os.linesep)


def dump_cloudify_working_dir_settings(cosmo_wd_settings=None, update=False):

    if cosmo_wd_settings is None:
        cosmo_wd_settings = CloudifyWorkingDirectorySettings()
    if update:
        # locate existing file
        # this will raise an error if the file doesnt exist.
        target_file_path = get_context_path()
    else:

        # create a new file
        path = os.path.join(get_cwd(),
                            CLOUDIFY_WD_SETTINGS_DIRECTORY_NAME)
        if not os.path.exists(path):
            os.mkdir(path)
        target_file_path = os.path.join(get_cwd(),
                                        CLOUDIFY_WD_SETTINGS_DIRECTORY_NAME,
                                        CLOUDIFY_WD_SETTINGS_FILE_NAME)

    with open(target_file_path, 'w') as f:
        f.write(yaml.dump(cosmo_wd_settings))


@contextmanager
def update_wd_settings():
    cosmo_wd_settings = load_cloudify_working_dir_settings()
    yield cosmo_wd_settings
    dump_cloudify_working_dir_settings(cosmo_wd_settings, update=True)


def get_cwd():
    return os.getcwd()


def get_rest_client(manager_ip=None, rest_port=None):

    headers = None

    if not manager_ip:
        manager_ip = get_management_server_ip()

    if not rest_port:
        rest_port = get_rest_port()

    username = get_username()
    password = get_password()
    headers = get_auth_header(username, password)
    return CloudifyClient(host=manager_ip, port=rest_port, headers=headers)


def get_auth_header(username, password):
    credentials = '{0}:{1}'.format(username, password)
    return {CLOUDIFY_AUTHENTICATION_HEADER: base64_encode(credentials)}


def get_rest_port():
    cosmo_wd_settings = load_cloudify_working_dir_settings()
    return cosmo_wd_settings.get_rest_port()


def get_management_server_ip():

    cosmo_wd_settings = load_cloudify_working_dir_settings()
    management_ip = cosmo_wd_settings.get_management_server()
    if management_ip:
        return management_ip

    msg = ("Must either first run 'cfy use' command for a "
           "management server or provide a management "
           "server ip explicitly")
    raise CloudifyCliError(msg)


def get_username():
    return os.environ.get(CLOUDIFY_USERNAME_ENV)


def get_password():
    return os.environ.get(CLOUDIFY_PASSWORD_ENV)


def print_table(title, tb):
    get_logger().info('{0}{1}{0}{2}{0}'.format(os.linesep, title, tb))


def decode_list(data):
    rv = []
    for item in data:
        if isinstance(item, unicode):
            item = item.encode('utf-8')
        elif isinstance(item, list):
            item = decode_list(item)
        elif isinstance(item, dict):
            item = decode_dict(item)
        rv.append(item)
    return rv


def decode_dict(data):
    rv = {}
    for key, value in data.iteritems():
        if isinstance(key, unicode):
            key = key.encode('utf-8')
        if isinstance(value, unicode):
            value = value.encode('utf-8')
        elif isinstance(value, list):
            value = decode_list(value)
        elif isinstance(value, dict):
            value = decode_dict(value)
        rv[key] = value
    return rv


def print_workflows(workflows, deployment):
    pt = table(['blueprint_id', 'deployment_id',
                'name', 'created_at'],
               data=workflows,
               defaults={'blueprint_id': deployment.blueprint_id,
                         'deployment_id': deployment.id})
    print_table('Workflows:', pt)


def get_version():
    version_data = get_version_data()
    return version_data['version']


def get_version_data():
    data = pkgutil.get_data('cloudify_cli', 'VERSION')
    return json.loads(data)


def table(cols, data, defaults=None):

    """
    Return a new PrettyTable instance representing the list.

    Arguments:

        cols - An iterable of strings that specify what
               are the columns of the table.

               for example: ['id','name']

        data - An iterable of dictionaries, each dictionary must
               have key's corresponding to the cols items.

               for example: [{'id':'123', 'name':'Pete']

        defaults - A dictionary specifying default values for
                   key's that don't exist in the data itself.

                   for example: {'deploymentId':'123'} will set the
                   deploymentId value for all rows to '123'.

    """

    pt = PrettyTable([col for col in cols])

    for d in data:
        pt.add_row(map(lambda c: d[c] if c in d else defaults[c], cols))

    return pt


class CloudifyWorkingDirectorySettings(yaml.YAMLObject):

    yaml_tag = u'!WD_Settings'
    yaml_loader = yaml.Loader

    def __init__(self):
        self._management_ip = None
        self._management_key = None
        self._management_user = None
        self._provider_context = None
        self._rest_port = DEFAULT_REST_PORT

    def get_management_server(self):
        return self._management_ip

    def set_management_server(self, management_ip):
        self._management_ip = management_ip

    def get_management_key(self):
        return self._management_key

    def set_management_key(self, management_key):
        self._management_key = management_key

    def get_management_user(self):
        return self._management_user

    def set_management_user(self, _management_user):
        self._management_user = _management_user

    def get_provider_context(self):
        return self._provider_context

    def set_provider_context(self, provider_context):
        self._provider_context = provider_context

    def remove_management_server_context(self):
        self._management_ip = None

    def get_rest_port(self):
        return self._rest_port

    def set_rest_port(self, rest_port):
        self._rest_port = rest_port


def delete_cloudify_working_dir_settings():
    target_file_path = os.path.join(get_cwd(),
                                    CLOUDIFY_WD_SETTINGS_DIRECTORY_NAME,
                                    CLOUDIFY_WD_SETTINGS_FILE_NAME)
    if os.path.exists(target_file_path):
        os.remove(target_file_path)<|MERGE_RESOLUTION|>--- conflicted
+++ resolved
@@ -21,28 +21,25 @@
 import tempfile
 import getpass
 from contextlib import contextmanager
-<<<<<<< HEAD
 from itsdangerous import base64_encode
 from copy import deepcopy
-=======
 
 import yaml
 import pkg_resources
 from jinja2.environment import Template
->>>>>>> f49bc670
 from prettytable import PrettyTable
 
 from cloudify_rest_client import CloudifyClient
 
 import cloudify_cli
 from cloudify_cli.constants import DEFAULT_REST_PORT
-from cloudify_cli.constants import CLOUDIFY_AUTHENTICATION_HEADER
 from cloudify_cli.constants import CLOUDIFY_PASSWORD_ENV
 from cloudify_cli.constants import CLOUDIFY_USERNAME_ENV
 from cloudify_cli.constants import CLOUDIFY_WD_SETTINGS_FILE_NAME
 from cloudify_cli.constants import CLOUDIFY_WD_SETTINGS_DIRECTORY_NAME
 from cloudify_cli.exceptions import CloudifyCliError
 from cloudify_cli.logger import get_logger
+from cloudify_cli import utils
 
 
 DEFAULT_LOG_FILE = os.path.expanduser(
@@ -245,8 +242,6 @@
 
 def get_rest_client(manager_ip=None, rest_port=None):
 
-    headers = None
-
     if not manager_ip:
         manager_ip = get_management_server_ip()
 
@@ -254,14 +249,11 @@
         rest_port = get_rest_port()
 
     username = get_username()
+
     password = get_password()
-    headers = get_auth_header(username, password)
-    return CloudifyClient(host=manager_ip, port=rest_port, headers=headers)
-
-
-def get_auth_header(username, password):
-    credentials = '{0}:{1}'.format(username, password)
-    return {CLOUDIFY_AUTHENTICATION_HEADER: base64_encode(credentials)}
+
+    return CloudifyClient(host=manager_ip, port=rest_port,
+                          headers=utils.get_auth_header(username, password))
 
 
 def get_rest_port():
