{
  "date": "", 
  "commit": "", 
<<<<<<< HEAD
  "version": "3.2.0-m8", 
=======
  "version": "3.2.0-rc1", 
>>>>>>> 2ee3b998
  "build": "85"
}<|MERGE_RESOLUTION|>--- conflicted
+++ resolved
@@ -1,10 +1,6 @@
 {
   "date": "", 
-  "commit": "", 
-<<<<<<< HEAD
-  "version": "3.2.0-m8", 
-=======
+  "commit": "",
   "version": "3.2.0-rc1", 
->>>>>>> 2ee3b998
   "build": "85"
 }