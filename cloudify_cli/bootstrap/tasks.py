########
# Copyright (c) 2014 GigaSpaces Technologies Ltd. All rights reserved
#
# Licensed under the Apache License, Version 2.0 (the "License");
# you may not use this file except in compliance with the License.
# You may obtain a copy of the License at
#
#        http://www.apache.org/licenses/LICENSE-2.0
#
# Unless required by applicable law or agreed to in writing, software
# distributed under the License is distributed on an "AS IS" BASIS,
#    * WITHOUT WARRANTIES OR CONDITIONS OF ANY KIND, either express or implied.
#    * See the License for the specific language governing permissions and
#    * limitations under the License.


import os
import urllib
import json
import pkgutil
import tarfile
import tempfile
import pkg_resources
from time import sleep, time
from StringIO import StringIO

import jinja2
import fabric
import fabric.api

from cloudify import ctx
from cloudify.decorators import operation
from cloudify.exceptions import NonRecoverableError
from cloudify_cli import utils
from cloudify_cli import constants

# internal runtime properties - used by the CLI to store local context
PROVIDER_RUNTIME_PROPERTY = 'provider'
MANAGER_IP_RUNTIME_PROPERTY = 'manager_ip'
MANAGER_USER_RUNTIME_PROPERTY = 'manager_user'
MANAGER_KEY_PATH_RUNTIME_PROPERTY = 'manager_key_path'
DEFAULT_REMOTE_AGENT_KEY_PATH = '~/.ssh/agent_key.pem'
REST_PORT = 'rest_port'

HOST_CLOUDIFY_HOME_DIR = '~/cloudify'
HOST_SSL_CERTIFICATE_PATH = '~/cloudify/server.crt'
HOST_SSL_PRIVATE_KEY_PATH = '~/cloudify/server.key'

DEFAULT_SECURITY_LOG_FOLDER = '/var/log/cloudify'
DEFAULT_SECURITY_LOG_FILE = DEFAULT_SECURITY_LOG_FOLDER \
    + "/rest-security-audit.log"
DEFAULT_SECURITY_LOG_LEVEL = 'INFO'
DEFAULT_SECURITY_LOG_FILE_SIZE_MB = 100
DEFAULT_SECURITY_LOG_FILES_BACKUP_COUNT = 20
DEFAULT_SECURITY_MODE = False

RHEL7X = ('redhat', 'Maipo')
RHEL6X = ('redhat', 'Santiago')
CENTOS7X = ('centos', 'Core')
CENTOS6X = ('centos', 'Final')

<<<<<<< HEAD
EPEL_RPM = 'https://dl.fedoraproject.org/pub/epel/' \
           'epel-release-latest-6.noarch.rpm'

=======
>>>>>>> b69ec6bd
lgr = None


@operation
def creation_validation(cloudify_packages, **kwargs):
    if not isinstance(cloudify_packages, dict):
        raise NonRecoverableError('"cloudify_packages" must be a '
                                  'dictionary property')
    docker_packages = cloudify_packages.get('docker')

    if not docker_packages or not isinstance(docker_packages, dict):
        raise NonRecoverableError(
            '"docker" must be a non-empty dictionary property under '
            '"cloudify_packages"')

    packages_urls = docker_packages.values()
    agent_packages = cloudify_packages.get('agents', {})
    if not isinstance(agent_packages, dict):
        raise NonRecoverableError('"cloudify_packages.agents" must be a '
                                  'dictionary property')

    packages_urls.extend(agent_packages.values())
    for package_url in packages_urls:
        _validate_package_url_accessible(package_url)


def stop_manager_container(docker_path=None, use_sudo=True):
    if not docker_path:
        docker_path = 'docker'
    command = '{0} stop cfy'.format(docker_path)
    if use_sudo:
        command = 'sudo {0}'.format(command)
    _run_command(command)


def stop_docker_service(docker_service_stop_command=None, use_sudo=True):

    if not docker_service_stop_command:
        docker_service_stop_command = 'service docker stop'
    if use_sudo:
        docker_service_stop_command = 'sudo {0}'\
            .format(docker_service_stop_command)

    # this is needed so that docker will stop using the
    # /var/lib/docker directory, which might be mounted on a
    # volume.
    _run_command(docker_service_stop_command)


def _restart_docker(current_distro, sudo, start_cmd=None):
    if start_cmd:
        docker_start_cmd = start_cmd
    else:
        docker_start_cmd = '{0} service docker restart'.format(sudo)
    if current_distro in [RHEL6X, CENTOS6X]:
        # required on centos6.5 in order to be able to run pty=False
        _run_command('{0} sed -i "s/^.*requiretty/#Defaults '
                     'requiretty/" /etc/sudoers'.format(sudo))
        _run_command(docker_start_cmd,
                     pty=False)
    else:
        _run_command(docker_start_cmd)


def _install_docker_if_required(docker_path, use_sudo,
                                docker_service_start_command):
    # CFY-1627 - plugin dependency should be removed.
    from fabric_plugin.tasks import FabricTaskError

    sudo = 'sudo' if use_sudo else ''
    if not docker_path:
        docker_path = 'docker'
    try:
        distro, version, distro_name = get_machine_distro()
    except FabricTaskError as e:
        err = 'Failed getting platform distro. Error is: {0}'.format(e)
        lgr.error(err)
        raise
    current_distro = (distro, distro_name)
    docker_installed = _is_installed(docker_path, use_sudo)
    if not docker_installed:
        lgr.info('The Docker service is not installed. Attempting to install '
                 'Docker.')
        if distro not in ['Ubuntu', 'centos', 'redhat']:
            err = 'Docker installation is currently supported only for the ' \
                  'following distributions: Ubuntu 14.04 trusty, Centos 6.5 ' \
                  'Final/7.x Core and RHEL 6.5 Santiago/7.x Maipo.'
            lgr.error(err)
            raise NonRecoverableError(err)
        try:
<<<<<<< HEAD
            if current_distro in [RHEL7X, CENTOS7X]:
                _run_command('{0} yum install -y docker-1.6.2'.format(sudo))
            elif current_distro in [CENTOS6X, RHEL6X]:
                # install EPEL & device-mapper (must for docker)
                _run_command('{0} yum install -y device-mapper-devel {1}'
                             .format(sudo, EPEL_RPM))
                # install docker 1.5 (latest docker in epel)
                _run_command('{0} yum install -y docker-io-1.5.0'.format(sudo))
            else:
                # use the Docker easy install script that applies to multiple
                # distributions including centos 7.x and ubuntu 14.04
                docker_script = pkg_resources.\
                    resource_filename('cloudify_cli',
                                      'resources/getdocker.sh')
                _run_command('{0} sh {1}'
                             .format(sudo, docker_script))
=======
            if current_distro == RHEL7X:
                # install docker on RHEL 7.x.
                # https://github.com/docker/docker/issues/11910
                _run_command('{0} yum-config-manager --enable '
                             'rhui-REGION-rhel-server-extras'.format(sudo))
                _run_command('{0} yum install -y docker'.format(sudo))
            elif current_distro in [CENTOS6X, RHEL6X]:
                # install Docker on RHEL 6.5/Centos 6.5, according to the
                # Docker documentation.
                _run_command('{0} curl -o /tmp/epel-release-6-8.noarch.rpm'
                             ' http://mirror.nonstop.co.il/epel/6/i386/'
                             'epel-release-6-8.noarch.rpm'.format(sudo))
                _run_command('{0} rpm -Uvh /tmp/epel-release-6-8.noarch'
                             '.rpm'.format(sudo))
                _run_command('{0} yum install -y docker-io'.format(sudo))
                # Docker will fail to start unless we update Docker to run
                # using the latest version. This does not apply to the rest of
                # the distros and will corrupt the Docker installation if used.
                _run_command('{0} curl -o /usr/bin/docker https://get.docker'
                             '.com/builds/Linux/x86_64/docker-latest'
                             .format(sudo))
            else:
                # use the Docker easy install script that applies to multiple
                # distributions including centos 7.x and ubuntu 14.04
                _run_command('curl -sSL https://get.docker.com/ | {0} sh'
                             .format(sudo))
>>>>>>> b69ec6bd

            lgr.debug('Restarting the Docker daemon')
            _restart_docker(current_distro, sudo)
        except FabricTaskError as e:
            err = 'Failed installing docker on remote host. reason: {0}'\
                  .format(e)
            lgr.error(err)
            raise
    else:
        lgr.debug('\"docker\" is already installed.')
    try:
        # selinux security rule relevant only to centos 7.x and rhel 7.x
        if current_distro in [RHEL7X, CENTOS7X]:
            # Add permissions to r/w content under the host's home dir.
            # used to allow mounting of '/home' using Docker.
            _add_selinux_rule(use_sudo)
    except BaseException:
        lgr.warning('Failed adding r/w permissions to the host\'s home dir.')
    try:
        info_command = '{0} {1} info'.format(sudo, docker_path)
        _run_command(info_command)
    except BaseException as e:
        lgr.debug('Failed retrieving docker info: {0}'.format(str(e)))
        lgr.debug('Trying to start docker service')
        _restart_docker(current_distro, sudo,
                        start_cmd=docker_service_start_command)

    docker_exec_command = '{0} {1}'.format(sudo, docker_path)
    return docker_exec_command


def is_selinux(use_sudo):
    return _is_installed('sestatus', use_sudo)


def _add_selinux_rule(use_sudo):
    sudo = 'sudo' if use_sudo else ''
    if (is_selinux(use_sudo)):
        lgr.info('running on an SELINUX distribution')
        selinux_status = \
            _run_command('sestatus |grep \'SELinux status\'| '
                         'awk \'{print $3}\'')

        if selinux_status == 'enabled':
            lgr.debug('Changing security context of user home dir')
            _run_command('{0} chcon -Rt svirt_sandbox_file_t ~/'.format(sudo))


def _handle_ssl_configuration(ssl_configuration):
    enabled = ssl_configuration.get(
        constants.SSL_ENABLED_PROPERTY_NAME, False)
    if enabled is True:
        # get cert and key file paths
        cert_path = ssl_configuration.get(
            constants.SSL_CERTIFICATE_PATH_PROPERTY_NAME)
        if not cert_path:
            raise NonRecoverableError(
                'SSL is enabled => certificate path must be provided')
        cert_path = os.path.expanduser(cert_path)
        if not os.path.exists(cert_path):
            raise NonRecoverableError(
                'The certificate path [{0}] does not exist'
                .format(cert_path))
        key_path = ssl_configuration.get(
            constants.SSL_PRIVATE_KEY_PROPERTY_NAME)
        if not key_path:
            raise NonRecoverableError(
                'SSL is enabled => private key path must be provided')
        key_path = os.path.expanduser(key_path)
        if not os.path.exists(key_path):
            raise NonRecoverableError(
                'The private key path [{0}] does not exist'
                .format(key_path))
        os.environ[constants.CLOUDIFY_SSL_CERT] = cert_path
        rest_port = constants.SECURED_REST_PORT

        # copy cert and key files to the host,
        _copy_ssl_files(local_cert_path=cert_path,
                        remote_cert_path=HOST_SSL_CERTIFICATE_PATH,
                        local_key_path=key_path,
                        remote_key_path=HOST_SSL_PRIVATE_KEY_PATH)
    else:
        rest_port = constants.DEFAULT_REST_PORT

    ctx.instance.runtime_properties[REST_PORT] = rest_port


def bootstrap_docker(cloudify_packages, docker_path=None, use_sudo=True,
                     agent_local_key_path=None, agent_remote_key_path=None,
                     manager_private_ip=None, provider_context=None,
                     docker_service_start_command=None, privileged=False):
    if agent_remote_key_path is None:
        agent_remote_key_path = DEFAULT_REMOTE_AGENT_KEY_PATH

    if 'containers_started' in ctx.instance.runtime_properties:
        try:
            recover_docker(docker_path, use_sudo, docker_service_start_command)
            # the runtime property specifying the manager openstack instance id
            # has changed, so we need to update the manager deployment in the
            # provider context.
            _update_manager_deployment()
        except Exception:
            # recovery failed, however runtime properties may have still
            # changed. update the local manager deployment only
            _update_manager_deployment(local_only=True)
            raise

        return
    # CFY-1627 - plugin dependency should be removed.
    from fabric_plugin.tasks import FabricTaskError
    global lgr
    lgr = ctx.logger

    manager_ip = fabric.api.env.host_string
    lgr.info('initializing manager on the machine at {0}'.format(manager_ip))

    def post_bootstrap_actions(wait_for_services_timeout=180):
        port = ctx.instance.runtime_properties[REST_PORT]
        lgr.info(
            'waiting for cloudify management services to start on port {0}'
            .format(port))
        started = _wait_for_management(
            ip=manager_ip, timeout=wait_for_services_timeout, port=port)
        if not started:
            err = 'failed waiting for cloudify management services to start.'
            lgr.info(err)
            raise NonRecoverableError(err)
        _set_manager_endpoint_data()

        ctx.instance.runtime_properties['containers_started'] = 'True'
        try:
            _upload_provider_context(agent_remote_key_path, provider_context)
        except:
            del ctx.instance.runtime_properties['containers_started']
            raise
        return True

    if ctx.operation.retry_number > 0:
        return post_bootstrap_actions(wait_for_services_timeout=15)

    _run_command('mkdir -p {0}'.format(HOST_CLOUDIFY_HOME_DIR))
    docker_exec_command = _install_docker_if_required(
        docker_path,
        use_sudo,
        docker_service_start_command)

    data_container_name = 'data'
    cfy_container_name = 'cfy'
    if _container_exists(docker_exec_command, data_container_name) or \
            _container_exists(docker_exec_command, cfy_container_name):
        err = 'a container instance with name {0}/{1} already exists.'\
              .format(data_container_name, cfy_container_name)
        raise NonRecoverableError(err)

    docker_image_url = cloudify_packages.get('docker', {}).get('docker_url')
    if not docker_image_url:
        raise NonRecoverableError('no docker URL found in packages')
    try:
        lgr.info('importing cloudify-manager docker image from {0}'
                 .format(docker_image_url))
        _run_command('{0} import {1} cloudify'
                     .format(docker_exec_command, docker_image_url))
    except FabricTaskError as e:
        err = 'failed importing cloudify docker image from {0}. reason:{1}' \
              .format(docker_image_url, str(e))
        lgr.error(err)
        raise NonRecoverableError(err)

    cloudify_config = ctx.node.properties['cloudify']
    security_config = cloudify_config.get('security', {})
    security_config_path = _handle_security_configuration(security_config)

    ssl_configuration = security_config.get('ssl', {})
    _handle_ssl_configuration(ssl_configuration)

    rest_port = ctx.instance.runtime_properties[REST_PORT]
    lgr.info('exposing port {0}'.format(rest_port))
    cfy_management_options = ('-t '
                              '--volumes-from data '
                              '--privileged={0} '
                              '-p {1}:{1} '
                              '-p 5555:5555 '
                              '-p 5672:5672 '
                              '-p 53229:53229 '
                              '-p 8100:8100 '
                              '-p 8101:8101 '
                              '-p 9200:9200 '
                              '-p 8086:8086 '
                              '-e MANAGEMENT_IP={2} '
                              '-e MANAGER_REST_SECURITY_CONFIG_PATH={3} '
                              '--restart=always '
                              '-d '
                              'cloudify '
                              '/sbin/my_init'
                              .format(privileged,
                                      rest_port,
                                      manager_private_ip or
                                      ctx.instance.host_ip,
                                      security_config_path))

    agent_packages = cloudify_packages.get('agents')
    if agent_packages:
        # compose agent installation command.
        data_container_work_dir = '/tmp/work_dir'
        agents_dest_dir = '/opt/manager/resources/packages'
        agent_packages_install_cmd = \
            _get_install_agent_pkgs_cmd(agent_packages,
                                        data_container_work_dir,
                                        agents_dest_dir)
        agent_pkgs_mount_options = '-v {0} -w {1} ' \
                                   .format(agents_dest_dir,
                                           data_container_work_dir)
    else:
        lgr.info('no agent packages were provided')
        agent_packages_install_cmd = 'echo no agent packages provided'
        agent_pkgs_mount_options = ''

    # command to copy host VM home dir files into the data container's home.
    backup_vm_files_cmd, home_dir_mount_path = _get_backup_files_cmd()
    # copy agent to host VM. the data container will mount the host VM's
    # home-dir so that all files will be backed up inside the data container.
    _copy_agent_key(agent_local_key_path, agent_remote_key_path)

    install_plugins_cmd = _handle_plugins_and_create_install_cmd(
        cloudify_config.get('plugins', {}))

    data_container_start_cmd = '{0} && {1} && {2} && echo Data-only container'\
                               .format(agent_packages_install_cmd,
                                       backup_vm_files_cmd,
                                       install_plugins_cmd)
    data_container_options = ('-t '
                              '{0} '
                              '-v ~/:{1} '
                              '-v /root '
                              '--privileged={2} '
                              '-v /etc/init.d '
                              '-v /etc/default '
                              '-v /opt/manager/resources '
                              '-v /opt/manager/env '
                              '-v /etc/service/riemann '
                              '-v /etc/service/elasticsearch/data '
                              '-v /etc/service/elasticsearch/logs '
                              '-v /opt/influxdb/shared/data '
                              '-v /var/log/cloudify '
                              'cloudify sh -c \'{3}\''
                              .format(agent_pkgs_mount_options,
                                      home_dir_mount_path,
                                      privileged,
                                      data_container_start_cmd))

    try:
        lgr.info('starting a new cloudify data container')
        _run_docker_container(docker_exec_command, data_container_options,
                              data_container_name)
        lgr.info('starting a new cloudify mgmt docker services container')
        _run_docker_container(docker_exec_command, cfy_management_options,
                              cfy_container_name, attempts_on_corrupt=5)
    except FabricTaskError as e:
        err = 'failed running cloudify docker container. ' \
              'error is {0}'.format(str(e))
        lgr.error(err)
        raise NonRecoverableError(err)

    return post_bootstrap_actions()


def recover_docker(docker_path=None, use_sudo=True,
                   docker_service_start_command=None):
    global lgr
    lgr = ctx.logger

    manager_ip = fabric.api.env.host_string
    lgr.info('initializing manager on the machine at {0}'.format(manager_ip))
    _install_docker_if_required(docker_path, use_sudo,
                                docker_service_start_command)

    lgr.info('waiting for cloudify management services to restart')
    port = ctx.instance.runtime_properties[REST_PORT]
    started = _wait_for_management(manager_ip, timeout=180, port=port)

    cloudify_config = ctx.node.properties['cloudify']
    transient_deployment_workers_mode_enabled = cloudify_config.get(
        'transient_deployment_workers_mode', {}).get('enabled', False)
    if not transient_deployment_workers_mode_enabled:
        _recover_deployments(docker_path, use_sudo)

    if not started:
        err = 'failed waiting for cloudify management services to restart.'
        lgr.info(err)
        raise NonRecoverableError(err)


def _recover_deployments(docker_path=None, use_sudo=True):

    ctx.logger.info('Recovering deployments...')
    script_relpath = ctx.instance.runtime_properties.get(
        'recovery_script_relpath')
    if not script_relpath:
        raise NonRecoverableError('Cannot recover deployments. No recovery '
                                  'script specified.')
    script = ctx.download_resource(
        script_relpath)
    fabric.api.put(script, '~/recover_deployments.sh')
    _run_command('chmod +x ~/recover_deployments.sh')
    _run_command_in_cfy('/tmp/home/recover_deployments.sh',
                        docker_path=docker_path,
                        use_sudo=use_sudo)


def _get_backup_files_cmd():
    container_tmp_homedir_path = '/tmp/home'
    backup_homedir_cmd = 'cp -rf {0}/. /root' \
                         .format(container_tmp_homedir_path)
    return backup_homedir_cmd, container_tmp_homedir_path


def _get_install_agent_pkgs_cmd(agent_packages,
                                agents_pkg_path,
                                agents_dest_dir):
    download_agents_cmd = ''
    install_agents_cmd = ''
    for agent_name, agent_url in agent_packages.items():
        download_agents_cmd += 'curl -O {0}{1} ' \
                               .format(agent_url, ' && ')

    install_agents_cmd += 'rm -rf {0}/* && dpkg -i {1}/*.deb' \
                          .format(agents_dest_dir,
                                  agents_pkg_path)

    return '{0} {1}'.format(download_agents_cmd, install_agents_cmd)


def _handle_plugins_and_create_install_cmd(plugins):
    # no plugins configured, run a stub 'true' command
    if not plugins:
        return 'true'

    cloudify_plugins = 'cloudify/plugins'
    install_plugins = 'install_plugins.sh'

    # create location to place tar-gzipped plugins in
    _run_command('mkdir -p ~/{0}'.format(cloudify_plugins))

    # for each plugin tha is included in the blueprint, tar-gzip it
    # and place it in the plugins dir on the host
    for name, plugin in plugins.items():
        source = plugin['source']
        if source.split('://')[0] in ['http', 'https']:
            continue

        # temporary workaround to resolve absolute file path
        # to installed plugin using internal local workflows storage
        # information
        plugin_path = os.path.join(ctx._endpoint.storage.resources_root,
                                   source)

        with tempfile.TemporaryFile() as fileobj:
            with tarfile.open(fileobj=fileobj, mode='w:gz') as tar:
                tar.add(plugin_path, arcname=name)
            fileobj.seek(0)
            tar_remote_path = '{0}/{1}.tar.gz'.format(cloudify_plugins, name)
            fabric.api.put(fileobj, '~/{0}'.format(tar_remote_path))
            plugin['source'] = 'file:///root/{0}'.format(tar_remote_path)

    # render script template and copy it to host's home dir
    script_template = pkgutil.get_data('cloudify_cli.bootstrap.resources',
                                       'install_plugins.sh.template')
    script = jinja2.Template(script_template).render(plugins=plugins)
    fabric.api.put(StringIO(script), '~/{0}'.format(install_plugins))
    _run_command('chmod +x ~/{0}'.format(install_plugins))
    # path to script on container after host's home has been copied to
    # container's home
    return '/root/{0}'.format(install_plugins)


def _is_installed(binary, use_sudo):
    """
    Returns true if binary is installed
    :param binary: the binary name or path
    :param use_sudo: use sudo
    :return: True if binary is installed, False otherwise
    """
    # CFY-1627 - plugin dependency should be removed.
    from fabric_plugin.tasks import FabricTaskError
    try:
        if use_sudo:
            out = fabric.api.run('sudo which {0}'.format(binary))
        else:
            out = fabric.api.run('which {0}'.format(binary))
        if not out:
            return False
        return True
    except FabricTaskError:
        return False


def _wait_for_management(ip, timeout, port=constants.DEFAULT_REST_PORT):
    """ Wait for url to become available
        :param ip: the manager IP
        :param timeout: in seconds
        :param port: port used by the rest service.
        :return: True of False
    """
    protocol = 'http' if port == constants.DEFAULT_REST_PORT else 'https'
    validation_url = '{0}://{1}:{2}/version'.format(protocol, ip, port)
    lgr.info('waiting for url {0} to become available'.format(validation_url))

    end = time() + timeout

    while end - time() >= 0:
        try:
            status = urllib.urlopen(validation_url).getcode()
            if status == 200:
                return True

        except IOError as e:
            lgr.debug('error waiting for {0}. reason: {1}'
                      .format(validation_url, e.message))
        sleep(5)

    return False


def _set_manager_endpoint_data():
    ctx.instance.runtime_properties[MANAGER_IP_RUNTIME_PROPERTY] = \
        fabric.api.env.host_string
    ctx.instance.runtime_properties[MANAGER_USER_RUNTIME_PROPERTY] = \
        fabric.api.env.user
    ctx.instance.runtime_properties[MANAGER_KEY_PATH_RUNTIME_PROPERTY] = \
        fabric.api.env.key_filename


def _handle_security_configuration(blueprint_security_config):
    remote_security_config_path = '~/rest-security-config.json'
    container_security_config_path = '/root/rest-security-config.json'

    secured_server = blueprint_security_config.get(
        'enabled', DEFAULT_SECURITY_MODE)
    auth_token_generator = blueprint_security_config.get(
        'auth_token_generator', {})
    securest_userstore_driver = blueprint_security_config.get(
        'userstore_driver', {})
    securest_authentication_providers = blueprint_security_config.get(
        'authentication_providers', [])
    securest_log_level = blueprint_security_config.get(
        'audit_log_level', DEFAULT_SECURITY_LOG_LEVEL)
    securest_log_file = blueprint_security_config.get(
        'audit_log_file', DEFAULT_SECURITY_LOG_FILE)
    securest_log_file_size_MB = blueprint_security_config.get(
        'audit_log_file_size_MB', DEFAULT_SECURITY_LOG_FILE_SIZE_MB)
    securest_log_files_backup_count = blueprint_security_config.get(
        'audit_log_files_backup_count',
        DEFAULT_SECURITY_LOG_FILES_BACKUP_COUNT)

    security_config = dict(
        secured_server=secured_server,
        auth_token_generator=auth_token_generator,
        securest_userstore_driver=securest_userstore_driver,
        securest_authentication_providers=securest_authentication_providers,
        securest_log_level=securest_log_level,
        securest_log_file=securest_log_file,
        securest_log_file_size_MB=securest_log_file_size_MB,
        securest_log_files_backup_count=securest_log_files_backup_count
    )
    security_config_file_obj = StringIO()
    json.dump(security_config, security_config_file_obj)
    fabric.api.put(security_config_file_obj, remote_security_config_path)
    return container_security_config_path


def _copy_ssl_files(
        local_cert_path, remote_cert_path, local_key_path, remote_key_path):
    ctx.logger.info(
        'Copying SSL certificate to management machine: {0} -> {1}'.format(
            local_cert_path, remote_cert_path))
    fabric.api.put(local_cert_path, remote_cert_path)

    ctx.logger.info(
        'Copying SSL key to management machine: {0} -> {1}'.format(
            local_key_path, remote_key_path))
    fabric.api.put(local_key_path, remote_key_path)


def _copy_agent_key(agent_local_key_path, agent_remote_key_path):
    if not agent_local_key_path:
        return
    agent_local_key_path = os.path.expanduser(agent_local_key_path)
    ctx.logger.info(
        'Copying agent key to management machine: {0} -> {1}'.format(
            agent_local_key_path, agent_remote_key_path))
    fabric.api.put(agent_local_key_path, agent_remote_key_path)


def _update_manager_deployment(local_only=False):

    # get the current provider from the runtime property set on bootstrap
    provider_context = ctx.instance.runtime_properties[
        PROVIDER_RUNTIME_PROPERTY]

    # construct new manager deployment
    provider_context['cloudify'][
        'manager_deployment'] = _dump_manager_deployment()

    # update locally
    ctx.instance.runtime_properties[
        PROVIDER_RUNTIME_PROPERTY] = provider_context
    with utils.update_wd_settings() as wd_settings:
        wd_settings.set_provider_context(provider_context)

    if not local_only:
        # update on server
        rest_client = utils.get_rest_client()
        rest_client.manager.update_context('provider', provider_context)


def _upload_provider_context(remote_agents_private_key_path,
                             provider_context=None):
    ctx.logger.info('updating provider context on management server...')
    provider_context = provider_context or dict()
    cloudify_configuration = ctx.node.properties['cloudify']
    cloudify_configuration['cloudify_agent']['agent_key_path'] = \
        remote_agents_private_key_path
    provider_context['cloudify'] = cloudify_configuration
    ctx.instance.runtime_properties[PROVIDER_RUNTIME_PROPERTY] = \
        provider_context

    # 'manager_deployment' is used when running 'cfy use ...'
    # and then calling teardown or recover. Anyway, this code will only live
    # until we implement the fuller feature of uploading manager blueprint
    # deployments to the manager.
    cloudify_configuration['manager_deployment'] = _dump_manager_deployment()

    remote_provider_context_file = '~/provider-context.json'
    container_provider_context_file = '/tmp/home/provider-context.json'
    provider_context_json_file = StringIO()
    full_provider_context = {
        'name': 'provider',
        'context': provider_context
    }
    json.dump(full_provider_context, provider_context_json_file)

    # placing provider context file in the manager's host
    fabric.api.put(provider_context_json_file,
                   remote_provider_context_file)

    upload_provider_context_cmd = \
        'curl --fail -XPOST localhost:8101/provider/context -H ' \
        '"Content-Type: application/json" -d @{0}'.format(
            container_provider_context_file)

    # uploading the provider context to the REST service
    _run_command_in_cfy(upload_provider_context_cmd, terminal=True)


def _run_command(command, shell_escape=None, pty=True):
    return fabric.api.run(command, shell_escape=shell_escape, pty=pty)


def _run_command_in_cfy(command, docker_path=None, use_sudo=True,
                        terminal=False):
    if not docker_path:
        docker_path = 'docker'
    exec_command = 'exec -t' if terminal else 'exec'
    full_command = '{0} {1} cfy {2}'.format(
        docker_path, exec_command, command)
    if use_sudo:
        full_command = 'sudo {0}'.format(full_command)
    _run_command(full_command)


def _container_exists(docker_exec_command, container_name):
    # CFY-1627 - plugin dependency should be removed.
    from fabric_plugin.tasks import FabricTaskError
    try:
        inspect_command = '{0} inspect {1}'.format(docker_exec_command,
                                                   container_name)
        _run_command(inspect_command)
        return True
    except FabricTaskError:
        return False


def _run_docker_container(docker_exec_command, container_options,
                          container_name, attempts_on_corrupt=1):
    # CFY-1627 - plugin dependency should be removed.
    from fabric_plugin.tasks import FabricTaskError
    run_cmd = '{0} run --name {1} {2}'\
              .format(docker_exec_command, container_name, container_options)
    for i in range(0, attempts_on_corrupt):
        try:
            lgr.debug('starting docker container {0}'.format(container_name))
            return _run_command(run_cmd)
        except FabricTaskError:
            lgr.debug('container execution failed on attempt {0}/{1}'
                      .format(i + 1, attempts_on_corrupt))
            container_exists = _container_exists(docker_exec_command,
                                                 container_name)
            if container_exists:
                lgr.debug('container {0} started in a corrupt state. '
                          'removing container.'.format(container_name))
                rm_container_cmd = '{0} rm -f {1}'.format(docker_exec_command,
                                                          container_name)
                _run_command(rm_container_cmd)
            if not container_exists or i + 1 == attempts_on_corrupt:
                lgr.error('failed executing command: {0}'.format(run_cmd))
                raise
            sleep(2)


def get_machine_distro():
    distro_info = _run_command('python -c "import platform, json, sys; '
                               'sys.stdout.write(\'{0}\\n\''
                               '.format(json.dumps(platform.dist())))"')
    return json.loads(distro_info)


def _validate_package_url_accessible(package_url):
    ctx.logger.debug('checking whether url {0} is accessible'.format(
        package_url))
    status = urllib.urlopen(package_url).getcode()
    if not status == 200:
        err = ('url {0} is not accessible'.format(package_url))
        ctx.logger.error('VALIDATION ERROR: ' + err)
        raise NonRecoverableError(err)
    ctx.logger.debug('OK: url {0} is accessible'.format(package_url))


# temp workaround to enable teardown and recovery from different machines
def _dump_manager_deployment():
    from cloudify_cli.bootstrap.bootstrap import dump_manager_deployment
    from cloudify_cli.bootstrap.bootstrap import load_env

    # explicitly write the manager node instance id to local storage
    env = load_env('manager')
    with env.storage.payload() as payload:
        payload['manager_node_instance_id'] = ctx.instance.id

    # explicitly flush runtime properties to local storage
    ctx.instance.update()
    return dump_manager_deployment()<|MERGE_RESOLUTION|>--- conflicted
+++ resolved
@@ -59,12 +59,9 @@
 CENTOS7X = ('centos', 'Core')
 CENTOS6X = ('centos', 'Final')
 
-<<<<<<< HEAD
 EPEL_RPM = 'https://dl.fedoraproject.org/pub/epel/' \
            'epel-release-latest-6.noarch.rpm'
 
-=======
->>>>>>> b69ec6bd
 lgr = None
 
 
@@ -155,7 +152,6 @@
             lgr.error(err)
             raise NonRecoverableError(err)
         try:
-<<<<<<< HEAD
             if current_distro in [RHEL7X, CENTOS7X]:
                 _run_command('{0} yum install -y docker-1.6.2'.format(sudo))
             elif current_distro in [CENTOS6X, RHEL6X]:
@@ -172,34 +168,6 @@
                                       'resources/getdocker.sh')
                 _run_command('{0} sh {1}'
                              .format(sudo, docker_script))
-=======
-            if current_distro == RHEL7X:
-                # install docker on RHEL 7.x.
-                # https://github.com/docker/docker/issues/11910
-                _run_command('{0} yum-config-manager --enable '
-                             'rhui-REGION-rhel-server-extras'.format(sudo))
-                _run_command('{0} yum install -y docker'.format(sudo))
-            elif current_distro in [CENTOS6X, RHEL6X]:
-                # install Docker on RHEL 6.5/Centos 6.5, according to the
-                # Docker documentation.
-                _run_command('{0} curl -o /tmp/epel-release-6-8.noarch.rpm'
-                             ' http://mirror.nonstop.co.il/epel/6/i386/'
-                             'epel-release-6-8.noarch.rpm'.format(sudo))
-                _run_command('{0} rpm -Uvh /tmp/epel-release-6-8.noarch'
-                             '.rpm'.format(sudo))
-                _run_command('{0} yum install -y docker-io'.format(sudo))
-                # Docker will fail to start unless we update Docker to run
-                # using the latest version. This does not apply to the rest of
-                # the distros and will corrupt the Docker installation if used.
-                _run_command('{0} curl -o /usr/bin/docker https://get.docker'
-                             '.com/builds/Linux/x86_64/docker-latest'
-                             .format(sudo))
-            else:
-                # use the Docker easy install script that applies to multiple
-                # distributions including centos 7.x and ubuntu 14.04
-                _run_command('curl -sSL https://get.docker.com/ | {0} sh'
-                             .format(sudo))
->>>>>>> b69ec6bd
 
             lgr.debug('Restarting the Docker daemon')
             _restart_docker(current_distro, sudo)
