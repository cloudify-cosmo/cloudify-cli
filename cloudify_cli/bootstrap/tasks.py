--- conflicted
+++ resolved
@@ -483,11 +483,12 @@
 
     secured_server = blueprint_security_config.get(
         'enabled', DEFAULT_SECURITY_MODE)
+    auth_token_generator = blueprint_security_config.get(
+        'auth_token_generator', {})
     securest_userstore_driver = blueprint_security_config.get(
         'userstore_driver', {})
     securest_authentication_providers = blueprint_security_config.get(
         'authentication_providers', [])
-<<<<<<< HEAD
     securest_log_level = blueprint_security_config.get(
         'log_level', DEFAULT_LOG_LEVEL)
     securest_log_file = blueprint_security_config.get(
@@ -497,25 +498,16 @@
     securest_log_files_backup_count = blueprint_security_config.get(
         'log_files_backup_count', DEFAULT_LOG_FILES_BACKUP_COUNT)
 
-=======
-    auth_token_generator = blueprint_security_config.get(
-        'auth_token_generator', {})
-    # TODO: this is the place to provide initial validation for the security
-    # related configuration parts.
->>>>>>> c2711030
     security_config = dict(
         secured_server=secured_server,
+        auth_token_generator=auth_token_generator,
         securest_userstore_driver=securest_userstore_driver,
         securest_authentication_providers=securest_authentication_providers,
-<<<<<<< HEAD
         securest_log_level=securest_log_level,
         securest_log_file=securest_log_file,
         securest_log_file_size_MB=securest_log_file_size_MB,
-        securest_log_files_backup_count=securest_log_files_backup_count)
-
-=======
-        auth_token_generator=auth_token_generator)
->>>>>>> c2711030
+        securest_log_files_backup_count=securest_log_files_backup_count
+    )
     security_config_file_obj = StringIO()
     json.dump(security_config, security_config_file_obj)
     fabric.api.put(security_config_file_obj, remote_security_config_path)
