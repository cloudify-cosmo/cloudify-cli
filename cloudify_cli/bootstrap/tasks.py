--- conflicted
+++ resolved
@@ -745,15 +745,9 @@
 
     request_params = '?update={0}'.format(update_context)
     upload_provider_context_cmd = \
-<<<<<<< HEAD
-        'curl --fail -XPOST localhost:8101/api/{0}/provider/context -H ' \
-        '"Content-Type: application/json" -d @{1}'.format(
-            API_VERSION, container_provider_context_file)
-=======
         'curl --fail -XPOST localhost:8101/{0}/provider/context{1} -H ' \
         '"Content-Type: application/json" -d @{2}'.format(
             API_VERSION, request_params, container_provider_context_file)
->>>>>>> c7b3fa65
 
     # uploading the provider context to the REST service
     _run_command_in_cfy(upload_provider_context_cmd, terminal=True)
