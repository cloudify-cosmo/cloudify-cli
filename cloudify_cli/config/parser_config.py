########
# Copyright (c) 2014 GigaSpaces Technologies Ltd. All rights reserved
#
# Licensed under the Apache License, Version 2.0 (the "License");
# you may not use this file except in compliance with the License.
# You may obtain a copy of the License at
#
# http://www.apache.org/licenses/LICENSE-2.0
#
# Unless required by applicable law or agreed to in writing, software
# distributed under the License is distributed on an "AS IS" BASIS,
# * WITHOUT WARRANTIES OR CONDITIONS OF ANY KIND, either express or implied.
# * See the License for the specific language governing permissions and
#    * limitations under the License.

# flake8: noqa

import argparse
import json

from cloudify_cli.config import completion_utils
from cloudify_cli.config import argument_utils
from cloudify_cli import commands as cfy


def blueprint_id_argument():
    return {
        'metavar': 'BLUEPRINT_ID',
        'type': str,
        'help': 'The id of the blueprint',
        'dest': 'blueprint_id',
        'default': None,
        'required': True,
        'completer': completion_utils.objects_args_completer_maker(
            'blueprints')
    }


def deployment_id_argument(help):
    return {
        'dest': 'deployment_id',
        'metavar': 'DEPLOYMENT_ID',
        'type': str,
        'required': True,
        'help': help,
        'completer': completion_utils.objects_args_completer_maker(
            'deployments')
    }


def execution_id_argument(help):
    return {
        'dest': 'execution_id',
        'metavar': 'EXECUTION_ID',
        'type': str,
        'required': True,
        'help': help,
        'completer': completion_utils.objects_args_completer_maker(
            'executions')
    }


def workflow_id_argument(help):
    return {
        'dest': 'workflow_id',
        'metavar': 'WORKFLOW_ID',
        'type': str,
        'required': True,
        'help': help,
        'completer': completion_utils.workflow_id_completer
    }


<<<<<<< HEAD
def parser_config():
    return {
        'description': 'Manages Cloudify in different Cloud Environments',
        'arguments': {
            '--version': {
                'help': 'show version information and exit',
                'action': cfy.version
            }
        },
        'commands': {
            'blueprints': {
                'help': "Manages Cloudify's Blueprints",
                'sub_commands': {
                    'upload': {
                        'arguments': {
                            '-p,--blueprint-path': {
                                'metavar': 'BLUEPRINT_FILE',
                                'dest': 'blueprint_path',
                                'type': argparse.FileType(),
                                'required': True,
                                'help': "Path to the application's blueprint file"
                            },
                            '-b,--blueprint-id': blueprint_id_argument
                        },
                        'help': 'command for uploading a blueprint to the management server',
                        'handler': cfy.blueprints.upload
                    },
                    'download': {
                        'arguments': {
                            '-b,--blueprint-id': blueprint_id_argument,
                            '-o,--output': {
                                'metavar': 'OUTPUT',
                                'type': str,
                                'help': 'The output file path of the blueprint to be downloaded',
                                'dest': 'output',
                                'required': False
                            }
                        },
                        'help': 'command for downloading a blueprint from the management server',
                        'handler': cfy.blueprints.download
                    },
                    'list': {
                        'help': 'command for listing all uploaded blueprints',
                        'handler': cfy.blueprints.ls
                    },
                    'delete': {
                        'arguments': {
                            '-b,--blueprint-id': blueprint_id_argument
                        },
                        'help': 'command for deleting an uploaded blueprint',
                        'handler': cfy.blueprints.delete
=======
PARSER = {
    'description': 'Manages Cloudify in different Cloud Environments',
    'arguments': {
        '--version': {
            'help': 'show version information and exit',
            'action': cfy.version
        }
    },
    'commands': {
        'blueprints': {
            'help': "Manages Cloudify's Blueprints",
            'sub_commands': {
                'upload': {
                    'arguments': {
                        '-p,--blueprint-path': {
                            'metavar': 'BLUEPRINT_FILE',
                            'dest': 'blueprint_path',
                            'type': argparse.FileType(),
                            'required': True,
                            'help': "Path to the application's blueprint file",
                            'completer': completion_utils.yaml_files_completer
                        },
                        '-b,--blueprint-id': argument_utils.remove_completer(
                            blueprint_id_argument())
                    },
                    'help': 'command for uploading a blueprint to the management server',
                    'handler': cfy.blueprints.upload
                },
                'download': {
                    'arguments': {
                        '-b,--blueprint-id': blueprint_id_argument(),
                        '-o,--output': {
                            'metavar': 'OUTPUT',
                            'type': str,
                            'help': 'The output file path of the blueprint to be downloaded',
                            'dest': 'output',
                            'required': False
                        }
                    },
                    'help': 'command for downloading a blueprint from the management server',
                    'handler': cfy.blueprints.download
                },
                'list': {
                    'help': 'command for listing all uploaded blueprints',
                    'handler': cfy.blueprints.list
                },
                'delete': {
                    'arguments': {
                        '-b,--blueprint-id': blueprint_id_argument()
                    },
                    'help': 'command for deleting an uploaded blueprint',
                    'handler': cfy.blueprints.delete
                },
                'validate': {
                    'arguments': {
                        '-p,--blueprint-path': {
                            'metavar': 'BLUEPRINT_FILE',
                            'type': argparse.FileType(),
                            'dest': 'blueprint_path',
                            'required': True,
                            'help': "Path to the application's blueprint file",
                            'completer': completion_utils.yaml_files_completer
                        }
>>>>>>> c10493ec
                    },
                    'validate': {
                        'arguments': {
                            '-p,--blueprint-path': {
                                'metavar': 'BLUEPRINT_FILE',
                                'type': argparse.FileType(),
                                'dest': 'blueprint_path',
                                'required': True,
                                'help': "Path to the application's blueprint file"
                            }
                        },
                        'help': 'command for validating a blueprint',
                        'handler': cfy.blueprints.validate
                    }
                }
<<<<<<< HEAD
            },
            'deployments': {
                'help': "Manages and Executes Cloudify's Deployments",
                'sub_commands': {
                    'create': {
                        'arguments': {
                            '-d,--deployment-id': {
                                'dest': 'deployment_id',
                                'metavar': 'DEPLOYMENT_ID',
                                'type': str,
                                'required': True,
                                'help': 'A unique id that will be assigned to the created deployment'
                            },
                            '-b,--blueprint-id': blueprint_id_argument
                        },
                        'help': 'command for creating a deployment of a blueprint',
                        'handler': cfy.deployments.create
                    },
                    'delete': {
                        'arguments': {
                            '-d,--deployment-id': {
                                'dest': 'deployment_id',
                                'metavar': 'DEPLOYMENT_ID',
                                'type': str,
                                'required': True,
                                'help': 'A unique id that will be assigned to the created deployment'
                            },
                            '-f,--ignore-live-nodes': {
                                'dest': 'ignore_live_nodes',
                                'action': 'store_true',
                                'default': False,
                                'help': 'A flag indicating whether or not to delete the deployment even '
                                        'if there exist live nodes for it'
                            }
                        },
                        'help': 'command for deleting a deployment',
                        'handler': cfy.deployments.delete
                    },
                    'list': {
                        'arguments': {
                            '-b,--blueprint-id': make_optional(blueprint_id_argument)
                        },
                        'help': 'command for listing all deployments or all deployments'
                                'of a blueprint',
                        'handler': cfy.deployments.ls
                    },
                    'execute': {
                        'arguments': {
                            '-w,--workflow': {
                                'metavar': 'WORKFLOW',
                                'dest': 'workflow',
                                'type': str,
                                'required': True,
                                'help': 'The workflow to execute'
                            },
                            '-p,--parameters': {
                                'metavar': 'PARAMETERS',
                                'dest': 'parameters',
                                'default': {},
                                'type': json.loads,
                                'required': False,
                                'help': 'Parameters for the workflow execution (in JSON format)'
                            },
                            '--allow-custom-parameters': {
                                'dest': 'allow_custom_parameters',
                                'action': 'store_true',
                                'default': False,
                                'help': 'A flag for allowing the passing of custom parameters ('
                                        "parameters which were not defined in the workflow's schema in "
                                        'the blueprint) to the execution'
                            },
                            '--timeout': {
                                'dest': 'timeout',
                                'metavar': 'TIMEOUT',
                                'type': int,
                                'required': False,
                                'default': 900,
                                'help': 'Operation timeout in seconds (The execution itself will keep '
                                        'going, it is the CLI that will stop waiting for it to terminate)'
                            },
                            '-f,--force': {
                                'dest': 'force',
                                'action': 'store_true',
                                'default': False,
                                'help': 'Whether the workflow should execute even if there is an ongoing'
                                        ' execution for the provided deployment'
                            },
                            '-l,--include-logs': {
                                'dest': 'include_logs',
                                'action': 'store_true',
                                'help': 'A flag whether to include logs in returned events'
                            },
                            '-d,--deployment-id': {
                                'dest': 'deployment_id',
                                'metavar': 'DEPLOYMENT_ID',
                                'type': str,
                                'required': True,
                                'help': 'The deployment id'
                            }
=======
            }
        },
        'deployments': {
            'help': "Manages and Executes Cloudify's Deployments",
            'sub_commands': {
                'create': {
                    'arguments': {
                        '-d,--deployment-id': argument_utils.remove_completer(
                            deployment_id_argument(
                                help='A unique id that will be assigned to '
                                     'the created deployment'))
                        ,
                        '-b,--blueprint-id': blueprint_id_argument()
                    },
                    'help': 'command for creating a deployment of a blueprint',
                    'handler': cfy.deployments.create
                },
                'delete': {
                    'arguments': {
                        '-d,--deployment-id': deployment_id_argument(
                            help='the id of the deployment to delete')
                        ,
                        '-f,--ignore-live-nodes': {
                            'dest': 'ignore_live_nodes',
                            'action': 'store_true',
                            'default': False,
                            'help': 'A flag indicating whether or not to delete the deployment even '
                                    'if there exist live nodes for it'
                        }
                    },
                    'help': 'command for deleting a deployment',
                    'handler': cfy.deployments.delete
                },
                'list': {
                    'arguments': {
                        '-b,--blueprint-id': argument_utils.make_optional(
                            blueprint_id_argument())
                    },
                    'help': 'command for listing all deployments or all deployments'
                            'of a blueprint',
                    'handler': cfy.deployments.list
                },
                'execute': {
                    'arguments': {
                        '-w,--workflow': workflow_id_argument(
                            help='The workflow to execute'),
                        '-p,--parameters': {
                            'metavar': 'PARAMETERS',
                            'dest': 'parameters',
                            'default': {},
                            'type': json.loads,
                            'required': False,
                            'help': 'Parameters for the workflow execution (in JSON format)'
                        },
                        '--allow-custom-parameters': {
                            'dest': 'allow_custom_parameters',
                            'action': 'store_true',
                            'default': False,
                            'help': 'A flag for allowing the passing of custom parameters ('
                                    "parameters which were not defined in the workflow's schema in "
                                    'the blueprint) to the execution'
>>>>>>> c10493ec
                        },
                        'help': 'command for executing a workflow on a deployment',
                        'handler': cfy.deployments.execute
                    },
                    'outputs': {
                        'arguments': {
                            '-d,--deployment-id': {
                                'dest': 'deployment_id',
                                'metavar': 'DEPLOYMENT_ID',
                                'type': str,
                                'required': True,
                                'help': 'The id of the deployment to get outputs for'
                            }
                        },
                        'help': 'command for getting a specific deployment outputs',
                        'handler': cfy.deployments.outputs
                    }
                }
            },
            'events': {
                'help': "Manages Cloudify's events",
                'sub_commands': {
                    'list': {
                        'arguments': {
                            '-l,--include-logs': {
                                'dest': 'include_logs',
                                'action': 'store_true',
                                'help': 'A flag whether to include logs in returned events'
                            },
                            '-e,--execution-id': {
                                'dest': 'execution_id',
                                'metavar': 'EXECUTION_ID',
                                'type': str,
                                'required': True,
                                'help': 'The id of the execution to get events for'
                            }
                        },
                        'help': 'Displays Events for different executions',
                        'handler': cfy.events.ls
                    }
                }
            },
            'executions': {
                'help': "Manages Cloudify's Executions",
                'sub_commands': {
                    'get': {
                        'arguments': {
                            '-e,--execution-id': {
                                'dest': 'execution_id',
                                'metavar': 'EXECUTION_ID',
                                'type': str,
                                'required': True,
                                'help': 'The id of the execution to get events for'
                            }
                        },
<<<<<<< HEAD
                        'help': 'command for getting an execution by its id',
                        'handler': cfy.executions.get
                    },
                    'list': {
                        'arguments': {
                            '-d,--deployment-id': {
                                'dest': 'deployment_id',
                                'metavar': 'DEPLOYMENT_ID',
                                'type': str,
                                'required': True,
                                'help': 'A unique id that will be assigned to the created deployment'
                            }
                        },
                        'help': 'command for listing all executions of a deployment',
                        'handler': cfy.executions.ls
=======
                        '-d,--deployment-id': deployment_id_argument(
                            help='the deployment id')
                    },
                    'help': 'command for executing a workflow on a deployment',
                    'handler': cfy.deployments.execute
                },
                'outputs': {
                    'arguments': {
                        '-d,--deployment-id': deployment_id_argument(
                            help='The id of the deployment to get outputs for')
>>>>>>> c10493ec
                    },
                    'cancel': {
                        'arguments': {
                            '-e,--execution-id': {
                                'dest': 'execution_id',
                                'metavar': 'EXECUTION_ID',
                                'type': str,
                                'required': True,
                                'help': 'The id of the execution to cancel'
                            },
                            '-f,--force': {
                                'dest': 'force',
                                'action': 'store_true',
                                'default': False,
                                'help': 'A flag indicating authorization to terminate the execution abruptly '
                                        'rather than request an orderly termination'
                            }
                        },
                        'help': 'Cancel an execution by its id',
                        'handler': cfy.executions.cancel
                    }
                }
            },
            'workflows': {
                'help': 'Manages Deployment Workflows',
                'sub_commands': {
                    'get': {
                        'arguments': {
                            '-d,--deployment-id': {
                                'dest': 'deployment_id',
                                'metavar': 'DEPLOYMENT_ID',
                                'type': str,
                                'required': True,
                                'help': 'The id of the deployment for which the workflow belongs'
                            },
                            '-w,--workflow': {
                                'dest': 'workflow_id',
                                'metavar': 'WORKFLOW_ID',
                                'type': str,
                                'required': True,
                                'help': 'The id of the workflow to get'
                            }
                        },
<<<<<<< HEAD
                        'help': 'command for getting a workflow by its name and deployment',
                        'handler': cfy.workflows.get
=======
                        '-e,--execution-id': execution_id_argument(
                            help='The id of the execution to list events for')
>>>>>>> c10493ec
                    },
                    'list': {
                        'arguments': {
                            '-d,--deployment-id': {
                                'dest': 'deployment_id',
                                'metavar': 'DEPLOYMENT_ID',
                                'type': str,
                                'required': True,
                                'help': 'The id of the deployment whose workflows to list'
                            }
                        },
                        'help': 'command for listing workflows for a deployment',
                        'handler': cfy.workflows.ls
                    }
                }
<<<<<<< HEAD
            },
            'status': {
                'help': "Show a management server's status",
                'handler': cfy.status
            },
            'dev': {
                'help': 'Executes fabric tasks on the management machine',
                'arguments': {
                    '-t,--task': {
                        'metavar': 'TASK',
                        'type': str,
                        'dest': 'task',
                        'help': 'name of fabric task to run'
                    },
                    '-a,--args': {
                        'nargs': argparse.REMAINDER,
                        'metavar': 'ARGS',
                        'dest': 'args',
                        'type': bytearray,
                        'help': 'arguments for the fabric task'
=======
            }
        },
        'executions': {
            'help': "Manages Cloudify's Executions",
            'sub_commands': {
                'get': {
                    'arguments': {
                        '-e,--execution-id': execution_id_argument(
                            help='The id of the execution to get')
>>>>>>> c10493ec
                    },
                    '--tasks-file': {
                        'dest': 'tasks_file',
                        'metavar': 'TASKS_FILE',
                        'type': str,
                        'help': 'Path to a tasks file'
                    }
                },
<<<<<<< HEAD
                'handler': cfy.dev
            },
            'ssh': {
                'help': 'SSH to management server',
                'arguments': {
                    '-c,--command': {
                        'dest': 'ssh_command',
                        'metavar': 'COMMAND',
                        'default': None,
                        'type': str,
                        'help': 'Execute command over SSH'
=======
                'list': {
                    'arguments': {
                        '-d,--deployment-id': deployment_id_argument(
                            help="filter executions for a given "
                                 "deployment by the deployment's id")
>>>>>>> c10493ec
                    },
                    '-p,--plain': {
                        'dest': 'ssh_plain_mode',
                        'action': 'store_true',
                        'help': 'Leave authentication to user'
                    }
                },
<<<<<<< HEAD
                'handler': cfy.ssh
            },
            'bootstrap': {
                'help': 'Bootstrap Cloudify on the currently active provider',
                'arguments': {
                    '-c,--config-file': {
                        'dest': 'config_file_path',
                        'metavar': 'CONFIG_FILE',
                        'default': None,
                        'type': str,
                        'help': 'Path to a provider configuration file'
                    },
                    '--keep-up-on-failure': {
                        'dest': 'keep_up',
                        'action': 'store_true',
                        'help': 'A flag indicating that even if bootstrap fails,'
                                ' the instance will remain running'
                    },
                    '--skip-validations': {
                        'dest': 'skip_validations',
                        'action': 'store_true',
                        'help': 'A flag indicating that bootstrap will be run without,'
                                ' validating resources prior to bootstrapping the manager'
=======
                'cancel': {
                    'arguments': {
                        '-e,--execution-id': execution_id_argument(
                            help='The id of the execution to cancel'),
                        '-f,--force': {
                            'dest': 'force',
                            'action': 'store_true',
                            'default': False,
                            'help': 'A flag indicating authorization to terminate the execution abruptly '
                                    'rather than request an orderly termination'
                        }
                    },
                    'help': 'Cancel an execution by its id',
                    'handler': cfy.executions.cancel
                }
            }
        },
        'workflows': {
            'help': 'Manages Deployment Workflows',
            'sub_commands': {
                'get': {
                    'arguments': {
                        '-d,--deployment-id': deployment_id_argument(
                            help='The id of the deployment for which the '
                                 'workflow belongs'),
                        '-w,--workflow': workflow_id_argument(
                            help='The id of the workflow to get')
                    },
                    'help': 'command for getting a workflow by its name and deployment',
                    'handler': cfy.workflows.get
                },
                'list': {
                    'arguments': {
                        '-d,--deployment-id': deployment_id_argument(
                            help='The id of the deployment whose workflows '
                                 'to list')
>>>>>>> c10493ec
                    },
                    '--validate-only': {
                        'dest': 'validate_only',
                        'action': 'store_true',
                        'help': 'A flag indicating that validations will run without,'
                                ' actually performing the bootstrap process.'
                    }
                },
                'handler': cfy.bootstrap
            },
            'teardown': {
                'help': 'Teardown Cloudify',
                'arguments': {
                    '-c,--config-file': {
                        'dest': 'config_file_path',
                        'metavar': 'CONFIG_FILE',
                        'default': None,
                        'type': str,
                        'help': 'Path to a provider configuration file'
                    },
                    '--ignore-deployments': {
                        'dest': 'ignore_deployments',
                        'action': 'store_true',
                        'help': 'A flag indicating confirmation for teardown even if there '
                                'exist active deployments'
                    },
                    '--ignore-validation': {
                        'dest': 'ignore_validation',
                        'action': 'store_true',
                        'help': 'A flag indicating confirmation for teardown even if there '
                                'are validation conflicts'
                    },
                    '-f,--force': {
                        'dest': 'force',
                        'action': 'store_true',
                        'default': False,
                        'help': 'A flag indicating confirmation for the teardown request'
                    }
                },
                'handler': cfy.teardown
            },
            'use': {
                'help': 'Use/switch to the specified management server',
                'arguments': {
                    '-t,--management-ip': {
                        'metavar': 'MANAGEMENT_IP',
                        'type': str,
                        'help': 'The cloudify management server ip address',
                        'dest': 'management_ip',
                        'required': True
                    }
                },
                'handler': cfy.use
            },
            'init': {
                'help': 'Initialize configuration files for a specific cloud provider',
                'arguments': {
                    '-p,--provider': {
                        'metavar': 'PROVIDER',
                        'type': str,
                        'dest': 'provider',
                        'help': 'Command for initializing configuration files for a'
                                ' specific provider'
                    },
                    '-r,--reset-config': {
                        'dest': 'reset_config',
                        'action': 'store_true',
                        'help': 'A flag indicating overwriting existing configuration is allowed'
                    },
                    '--creds': {
                        'dest': 'creds',
                        'metavar': 'PROVIDER_CREDENTIALS',
                        'type': str,
                        'help': 'a comma separated list of key=value credentials'
                    }
                },
                'handler': cfy.init
            }
        }
    }<|MERGE_RESOLUTION|>--- conflicted
+++ resolved
@@ -18,9 +18,9 @@
 import argparse
 import json
 
+from cloudify_cli import commands as cfy
 from cloudify_cli.config import completion_utils
 from cloudify_cli.config import argument_utils
-from cloudify_cli import commands as cfy
 
 
 def blueprint_id_argument():
@@ -31,47 +31,43 @@
         'dest': 'blueprint_id',
         'default': None,
         'required': True,
-        'completer': completion_utils.objects_args_completer_maker(
-            'blueprints')
+        'completer': completion_utils.objects_args_completer_maker('blueprints')
     }
 
 
-def deployment_id_argument(help):
+def deployment_id_argument(hlp):
     return {
         'dest': 'deployment_id',
         'metavar': 'DEPLOYMENT_ID',
         'type': str,
         'required': True,
-        'help': help,
-        'completer': completion_utils.objects_args_completer_maker(
-            'deployments')
+        'help': hlp,
+        'completer': completion_utils.objects_args_completer_maker('deployments')
     }
 
 
-def execution_id_argument(help):
+def execution_id_argument(hlp):
     return {
         'dest': 'execution_id',
         'metavar': 'EXECUTION_ID',
         'type': str,
         'required': True,
-        'help': help,
-        'completer': completion_utils.objects_args_completer_maker(
-            'executions')
+        'help': hlp,
+        'completer': completion_utils.objects_args_completer_maker('executions')
     }
 
 
-def workflow_id_argument(help):
+def workflow_id_argument(hlp):
     return {
+        'metavar': 'WORKFLOW',
         'dest': 'workflow_id',
-        'metavar': 'WORKFLOW_ID',
         'type': str,
         'required': True,
-        'help': help,
+        'help': hlp,
         'completer': completion_utils.workflow_id_completer
     }
 
 
-<<<<<<< HEAD
 def parser_config():
     return {
         'description': 'Manages Cloudify in different Cloud Environments',
@@ -92,16 +88,17 @@
                                 'dest': 'blueprint_path',
                                 'type': argparse.FileType(),
                                 'required': True,
-                                'help': "Path to the application's blueprint file"
-                            },
-                            '-b,--blueprint-id': blueprint_id_argument
+                                'help': "Path to the application's blueprint file",
+                                'completer': completion_utils.yaml_files_completer
+                            },
+                            '-b,--blueprint-id': argument_utils.remove_completer(blueprint_id_argument())
                         },
                         'help': 'command for uploading a blueprint to the management server',
                         'handler': cfy.blueprints.upload
                     },
                     'download': {
                         'arguments': {
-                            '-b,--blueprint-id': blueprint_id_argument,
+                            '-b,--blueprint-id': blueprint_id_argument(),
                             '-o,--output': {
                                 'metavar': 'OUTPUT',
                                 'type': str,
@@ -119,75 +116,10 @@
                     },
                     'delete': {
                         'arguments': {
-                            '-b,--blueprint-id': blueprint_id_argument
+                            '-b,--blueprint-id': blueprint_id_argument()
                         },
                         'help': 'command for deleting an uploaded blueprint',
                         'handler': cfy.blueprints.delete
-=======
-PARSER = {
-    'description': 'Manages Cloudify in different Cloud Environments',
-    'arguments': {
-        '--version': {
-            'help': 'show version information and exit',
-            'action': cfy.version
-        }
-    },
-    'commands': {
-        'blueprints': {
-            'help': "Manages Cloudify's Blueprints",
-            'sub_commands': {
-                'upload': {
-                    'arguments': {
-                        '-p,--blueprint-path': {
-                            'metavar': 'BLUEPRINT_FILE',
-                            'dest': 'blueprint_path',
-                            'type': argparse.FileType(),
-                            'required': True,
-                            'help': "Path to the application's blueprint file",
-                            'completer': completion_utils.yaml_files_completer
-                        },
-                        '-b,--blueprint-id': argument_utils.remove_completer(
-                            blueprint_id_argument())
-                    },
-                    'help': 'command for uploading a blueprint to the management server',
-                    'handler': cfy.blueprints.upload
-                },
-                'download': {
-                    'arguments': {
-                        '-b,--blueprint-id': blueprint_id_argument(),
-                        '-o,--output': {
-                            'metavar': 'OUTPUT',
-                            'type': str,
-                            'help': 'The output file path of the blueprint to be downloaded',
-                            'dest': 'output',
-                            'required': False
-                        }
-                    },
-                    'help': 'command for downloading a blueprint from the management server',
-                    'handler': cfy.blueprints.download
-                },
-                'list': {
-                    'help': 'command for listing all uploaded blueprints',
-                    'handler': cfy.blueprints.list
-                },
-                'delete': {
-                    'arguments': {
-                        '-b,--blueprint-id': blueprint_id_argument()
-                    },
-                    'help': 'command for deleting an uploaded blueprint',
-                    'handler': cfy.blueprints.delete
-                },
-                'validate': {
-                    'arguments': {
-                        '-p,--blueprint-path': {
-                            'metavar': 'BLUEPRINT_FILE',
-                            'type': argparse.FileType(),
-                            'dest': 'blueprint_path',
-                            'required': True,
-                            'help': "Path to the application's blueprint file",
-                            'completer': completion_utils.yaml_files_completer
-                        }
->>>>>>> c10493ec
                     },
                     'validate': {
                         'arguments': {
@@ -196,41 +128,37 @@
                                 'type': argparse.FileType(),
                                 'dest': 'blueprint_path',
                                 'required': True,
-                                'help': "Path to the application's blueprint file"
+                                'help': "Path to the application's blueprint file",
+                                'completer': completion_utils.yaml_files_completer
                             }
                         },
                         'help': 'command for validating a blueprint',
                         'handler': cfy.blueprints.validate
                     }
                 }
-<<<<<<< HEAD
             },
             'deployments': {
                 'help': "Manages and Executes Cloudify's Deployments",
                 'sub_commands': {
                     'create': {
                         'arguments': {
-                            '-d,--deployment-id': {
-                                'dest': 'deployment_id',
-                                'metavar': 'DEPLOYMENT_ID',
-                                'type': str,
-                                'required': True,
-                                'help': 'A unique id that will be assigned to the created deployment'
-                            },
-                            '-b,--blueprint-id': blueprint_id_argument
+                            '-d,--deployment-id': argument_utils.remove_completer(
+                                deployment_id_argument(
+                                    hlp='A unique id that will be assigned to the created deployment'
+                                )
+                            ),
+                            '-b,--blueprint-id': blueprint_id_argument()
                         },
                         'help': 'command for creating a deployment of a blueprint',
                         'handler': cfy.deployments.create
                     },
                     'delete': {
                         'arguments': {
-                            '-d,--deployment-id': {
-                                'dest': 'deployment_id',
-                                'metavar': 'DEPLOYMENT_ID',
-                                'type': str,
-                                'required': True,
-                                'help': 'A unique id that will be assigned to the created deployment'
-                            },
+                            '-d,--deployment-id': argument_utils.remove_completer(
+                                deployment_id_argument(
+                                    hlp='the id of the deployment to delete'
+                                )
+                            ),
                             '-f,--ignore-live-nodes': {
                                 'dest': 'ignore_live_nodes',
                                 'action': 'store_true',
@@ -244,7 +172,9 @@
                     },
                     'list': {
                         'arguments': {
-                            '-b,--blueprint-id': make_optional(blueprint_id_argument)
+                            '-b,--blueprint-id': argument_utils.make_optional(
+                                blueprint_id_argument()
+                            )
                         },
                         'help': 'command for listing all deployments or all deployments'
                                 'of a blueprint',
@@ -252,13 +182,9 @@
                     },
                     'execute': {
                         'arguments': {
-                            '-w,--workflow': {
-                                'metavar': 'WORKFLOW',
-                                'dest': 'workflow',
-                                'type': str,
-                                'required': True,
-                                'help': 'The workflow to execute'
-                            },
+                            '-w,--workflow': workflow_id_argument(
+                                hlp='The workflow to execute'
+                            ),
                             '-p,--parameters': {
                                 'metavar': 'PARAMETERS',
                                 'dest': 'parameters',
@@ -296,89 +222,18 @@
                                 'action': 'store_true',
                                 'help': 'A flag whether to include logs in returned events'
                             },
-                            '-d,--deployment-id': {
-                                'dest': 'deployment_id',
-                                'metavar': 'DEPLOYMENT_ID',
-                                'type': str,
-                                'required': True,
-                                'help': 'The deployment id'
-                            }
-=======
-            }
-        },
-        'deployments': {
-            'help': "Manages and Executes Cloudify's Deployments",
-            'sub_commands': {
-                'create': {
-                    'arguments': {
-                        '-d,--deployment-id': argument_utils.remove_completer(
-                            deployment_id_argument(
-                                help='A unique id that will be assigned to '
-                                     'the created deployment'))
-                        ,
-                        '-b,--blueprint-id': blueprint_id_argument()
-                    },
-                    'help': 'command for creating a deployment of a blueprint',
-                    'handler': cfy.deployments.create
-                },
-                'delete': {
-                    'arguments': {
-                        '-d,--deployment-id': deployment_id_argument(
-                            help='the id of the deployment to delete')
-                        ,
-                        '-f,--ignore-live-nodes': {
-                            'dest': 'ignore_live_nodes',
-                            'action': 'store_true',
-                            'default': False,
-                            'help': 'A flag indicating whether or not to delete the deployment even '
-                                    'if there exist live nodes for it'
-                        }
-                    },
-                    'help': 'command for deleting a deployment',
-                    'handler': cfy.deployments.delete
-                },
-                'list': {
-                    'arguments': {
-                        '-b,--blueprint-id': argument_utils.make_optional(
-                            blueprint_id_argument())
-                    },
-                    'help': 'command for listing all deployments or all deployments'
-                            'of a blueprint',
-                    'handler': cfy.deployments.list
-                },
-                'execute': {
-                    'arguments': {
-                        '-w,--workflow': workflow_id_argument(
-                            help='The workflow to execute'),
-                        '-p,--parameters': {
-                            'metavar': 'PARAMETERS',
-                            'dest': 'parameters',
-                            'default': {},
-                            'type': json.loads,
-                            'required': False,
-                            'help': 'Parameters for the workflow execution (in JSON format)'
-                        },
-                        '--allow-custom-parameters': {
-                            'dest': 'allow_custom_parameters',
-                            'action': 'store_true',
-                            'default': False,
-                            'help': 'A flag for allowing the passing of custom parameters ('
-                                    "parameters which were not defined in the workflow's schema in "
-                                    'the blueprint) to the execution'
->>>>>>> c10493ec
+                            '-d,--deployment-id': deployment_id_argument(
+                                hlp='the deployment id'
+                            )
                         },
                         'help': 'command for executing a workflow on a deployment',
                         'handler': cfy.deployments.execute
                     },
                     'outputs': {
                         'arguments': {
-                            '-d,--deployment-id': {
-                                'dest': 'deployment_id',
-                                'metavar': 'DEPLOYMENT_ID',
-                                'type': str,
-                                'required': True,
-                                'help': 'The id of the deployment to get outputs for'
-                            }
+                            '-d,--deployment-id': deployment_id_argument(
+                                hlp='The id of the deployment to get outputs for'
+                            )
                         },
                         'help': 'command for getting a specific deployment outputs',
                         'handler': cfy.deployments.outputs
@@ -395,13 +250,9 @@
                                 'action': 'store_true',
                                 'help': 'A flag whether to include logs in returned events'
                             },
-                            '-e,--execution-id': {
-                                'dest': 'execution_id',
-                                'metavar': 'EXECUTION_ID',
-                                'type': str,
-                                'required': True,
-                                'help': 'The id of the execution to get events for'
-                            }
+                            '-e,--execution-id': execution_id_argument(
+                                hlp='The id of the execution to list events for'
+                            )
                         },
                         'help': 'Displays Events for different executions',
                         'handler': cfy.events.ls
@@ -413,52 +264,27 @@
                 'sub_commands': {
                     'get': {
                         'arguments': {
-                            '-e,--execution-id': {
-                                'dest': 'execution_id',
-                                'metavar': 'EXECUTION_ID',
-                                'type': str,
-                                'required': True,
-                                'help': 'The id of the execution to get events for'
-                            }
-                        },
-<<<<<<< HEAD
+                            '-e,--execution-id': execution_id_argument(
+                                hlp='The id of the execution to get'
+                            )
+                        },
                         'help': 'command for getting an execution by its id',
                         'handler': cfy.executions.get
                     },
                     'list': {
                         'arguments': {
-                            '-d,--deployment-id': {
-                                'dest': 'deployment_id',
-                                'metavar': 'DEPLOYMENT_ID',
-                                'type': str,
-                                'required': True,
-                                'help': 'A unique id that will be assigned to the created deployment'
-                            }
+                            '-d,--deployment-id': deployment_id_argument(
+                                hlp="filter executions for a given deployment by the deployment's id"
+                            )
                         },
                         'help': 'command for listing all executions of a deployment',
                         'handler': cfy.executions.ls
-=======
-                        '-d,--deployment-id': deployment_id_argument(
-                            help='the deployment id')
-                    },
-                    'help': 'command for executing a workflow on a deployment',
-                    'handler': cfy.deployments.execute
-                },
-                'outputs': {
-                    'arguments': {
-                        '-d,--deployment-id': deployment_id_argument(
-                            help='The id of the deployment to get outputs for')
->>>>>>> c10493ec
                     },
                     'cancel': {
                         'arguments': {
-                            '-e,--execution-id': {
-                                'dest': 'execution_id',
-                                'metavar': 'EXECUTION_ID',
-                                'type': str,
-                                'required': True,
-                                'help': 'The id of the execution to cancel'
-                            },
+                            '-e,--execution-id': execution_id_argument(
+                                hlp='The id of the execution to cancel'
+                            ),
                             '-f,--force': {
                                 'dest': 'force',
                                 'action': 'store_true',
@@ -477,44 +303,26 @@
                 'sub_commands': {
                     'get': {
                         'arguments': {
-                            '-d,--deployment-id': {
-                                'dest': 'deployment_id',
-                                'metavar': 'DEPLOYMENT_ID',
-                                'type': str,
-                                'required': True,
-                                'help': 'The id of the deployment for which the workflow belongs'
-                            },
-                            '-w,--workflow': {
-                                'dest': 'workflow_id',
-                                'metavar': 'WORKFLOW_ID',
-                                'type': str,
-                                'required': True,
-                                'help': 'The id of the workflow to get'
-                            }
-                        },
-<<<<<<< HEAD
+                            '-d,--deployment-id': deployment_id_argument(
+                                hlp='The id of the deployment for which the workflow belongs'
+                            ),
+                            '-w,--workflow': workflow_id_argument(
+                                hlp='The id of the workflow to get'
+                            )
+                        },
                         'help': 'command for getting a workflow by its name and deployment',
                         'handler': cfy.workflows.get
-=======
-                        '-e,--execution-id': execution_id_argument(
-                            help='The id of the execution to list events for')
->>>>>>> c10493ec
                     },
                     'list': {
                         'arguments': {
-                            '-d,--deployment-id': {
-                                'dest': 'deployment_id',
-                                'metavar': 'DEPLOYMENT_ID',
-                                'type': str,
-                                'required': True,
-                                'help': 'The id of the deployment whose workflows to list'
-                            }
+                            '-d,--deployment-id': deployment_id_argument(
+                                hlp='The id of the deployment whose workflows to list'
+                            )
                         },
                         'help': 'command for listing workflows for a deployment',
                         'handler': cfy.workflows.ls
                     }
                 }
-<<<<<<< HEAD
             },
             'status': {
                 'help': "Show a management server's status",
@@ -535,17 +343,6 @@
                         'dest': 'args',
                         'type': bytearray,
                         'help': 'arguments for the fabric task'
-=======
-            }
-        },
-        'executions': {
-            'help': "Manages Cloudify's Executions",
-            'sub_commands': {
-                'get': {
-                    'arguments': {
-                        '-e,--execution-id': execution_id_argument(
-                            help='The id of the execution to get')
->>>>>>> c10493ec
                     },
                     '--tasks-file': {
                         'dest': 'tasks_file',
@@ -554,7 +351,6 @@
                         'help': 'Path to a tasks file'
                     }
                 },
-<<<<<<< HEAD
                 'handler': cfy.dev
             },
             'ssh': {
@@ -566,13 +362,6 @@
                         'default': None,
                         'type': str,
                         'help': 'Execute command over SSH'
-=======
-                'list': {
-                    'arguments': {
-                        '-d,--deployment-id': deployment_id_argument(
-                            help="filter executions for a given "
-                                 "deployment by the deployment's id")
->>>>>>> c10493ec
                     },
                     '-p,--plain': {
                         'dest': 'ssh_plain_mode',
@@ -580,7 +369,6 @@
                         'help': 'Leave authentication to user'
                     }
                 },
-<<<<<<< HEAD
                 'handler': cfy.ssh
             },
             'bootstrap': {
@@ -604,44 +392,6 @@
                         'action': 'store_true',
                         'help': 'A flag indicating that bootstrap will be run without,'
                                 ' validating resources prior to bootstrapping the manager'
-=======
-                'cancel': {
-                    'arguments': {
-                        '-e,--execution-id': execution_id_argument(
-                            help='The id of the execution to cancel'),
-                        '-f,--force': {
-                            'dest': 'force',
-                            'action': 'store_true',
-                            'default': False,
-                            'help': 'A flag indicating authorization to terminate the execution abruptly '
-                                    'rather than request an orderly termination'
-                        }
-                    },
-                    'help': 'Cancel an execution by its id',
-                    'handler': cfy.executions.cancel
-                }
-            }
-        },
-        'workflows': {
-            'help': 'Manages Deployment Workflows',
-            'sub_commands': {
-                'get': {
-                    'arguments': {
-                        '-d,--deployment-id': deployment_id_argument(
-                            help='The id of the deployment for which the '
-                                 'workflow belongs'),
-                        '-w,--workflow': workflow_id_argument(
-                            help='The id of the workflow to get')
-                    },
-                    'help': 'command for getting a workflow by its name and deployment',
-                    'handler': cfy.workflows.get
-                },
-                'list': {
-                    'arguments': {
-                        '-d,--deployment-id': deployment_id_argument(
-                            help='The id of the deployment whose workflows '
-                                 'to list')
->>>>>>> c10493ec
                     },
                     '--validate-only': {
                         'dest': 'validate_only',
