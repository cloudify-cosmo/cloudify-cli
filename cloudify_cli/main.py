########
# Copyright (c) 2014 GigaSpaces Technologies Ltd. All rights reserved
#
# Licensed under the Apache License, Version 2.0 (the "License");
# you may not use this file except in compliance with the License.
# You may obtain a copy of the License at
#
#        http://www.apache.org/licenses/LICENSE-2.0
#
# Unless required by applicable law or agreed to in writing, software
# distributed under the License is distributed on an "AS IS" BASIS,
# WITHOUT WARRANTIES OR CONDITIONS OF ANY KIND, either express or implied.
# See the License for the specific language governing permissions and
# limitations under the License.
############

from . import env
from .cli import cfy
from .commands import ssh
from .commands import init
from .commands import logs
from .commands import ldap
from .commands import users
from .commands import nodes
from .commands import sites
from .commands import apply
from .commands import agents
from .commands import events
from .commands import groups
from .commands import status
from .commands import tokens
from .commands import config
from .commands import cluster
from .commands import install
from .commands import plugins
from .commands import tenants
from .commands import secrets
from .commands import license
from .commands import profiles
from .commands import snapshots
from .commands import uninstall
from .commands import workflows
from .commands import blueprints
from .commands import executions
from .commands import permissions
from .commands import user_groups
from .commands import deployments
from .commands import certificates
from .commands import node_instances
from .commands import maintenance_mode


@cfy.group(name='cfy')
@cfy.options.verbose(expose_value=True)
@cfy.options.version
@cfy.options.json
def _cfy(verbose):
    """Cloudify's Command Line Interface

    Note that some commands are only available if you're using a manager.
    You can use a manager by running the `cfy profiles use` command and
    providing it with the IP of your manager (and ssh credentials if
    applicable).

    To activate bash-completion. Run: `eval "$(_CFY_COMPLETE=source cfy)"`

    Cloudify's working directory resides in ~/.cloudify. To change it, set
    the variable `CFY_WORKDIR` to something else (e.g. /tmp/).
    """
    cfy.set_cli_except_hook(verbose)


def _register_commands():
    """Register the CLI's commands.

    Here is where we decide which commands register with the cli
    and which don't. We should decide that according to whether
    a manager is currently `use`d or not.
    """
    # Manager agnostic commands
    _cfy.add_command(init.init)
    _cfy.add_command(status.status)
    _cfy.add_command(profiles.profiles)

    # Manager only commands
    _cfy.add_command(ssh.ssh)
    _cfy.add_command(logs.logs)
    _cfy.add_command(ldap.ldap)
    _cfy.add_command(users.users)
    _cfy.add_command(agents.agents)
    _cfy.add_command(events.events)
    _cfy.add_command(cluster.cluster)
    _cfy.add_command(cluster.managers)
    _cfy.add_command(cluster.db_nodes)
    _cfy.add_command(plugins.plugins)
    _cfy.add_command(tenants.tenants)
    _cfy.add_command(snapshots.snapshots)
    _cfy.add_command(user_groups.user_groups)
    _cfy.add_command(maintenance_mode.maintenance_mode)
    _cfy.add_command(secrets.secrets)
    _cfy.add_command(tokens.tokens)
    _cfy.add_command(nodes.nodes)
    _cfy.add_command(groups.groups)
    _cfy.add_command(workflows.workflows)
    _cfy.add_command(blueprints.blueprints)
    _cfy.add_command(executions.executions)
    _cfy.add_command(deployments.deployments)
    _cfy.add_command(license.license)
    _cfy.add_command(sites.sites)
    _cfy.add_command(certificates.certificates)
<<<<<<< HEAD
    _cfy.add_command(filters.filters)
    _cfy.add_command(apply.apply)
=======
>>>>>>> b913e535

    deployments.deployments.add_command(deployments.manager_create)
    deployments.deployments.add_command(deployments.manager_delete)
    deployments.deployments.add_command(deployments.manager_update)
    deployments.deployments.add_command(deployments.manager_list)
    deployments.deployments.add_command(deployments.manager_history)
    deployments.deployments.add_command(deployments.manager_get_update)
    deployments.deployments.add_command(deployments.manager_set_visibility)
    deployments.deployments.add_command(deployments.manager_set_site)
    deployments.deployments.add_command(deployments.schedule)

    executions.executions.add_command(executions.manager_cancel)

    # Commands which should be both in manager and local context
    # But change depending on the context.
    if env.is_manager_active():
        _cfy.add_command(config.config)
        _cfy.add_command(install.manager)
        _cfy.add_command(uninstall.manager)
        _cfy.add_command(node_instances.node_instances)
        _cfy.add_command(permissions.permissions)

        deployments.deployments.add_command(deployments.manager_inputs)
        deployments.deployments.add_command(deployments.manager_outputs)
        deployments.deployments.add_command(deployments.manager_capabilities)

        executions.executions.add_command(executions.manager_start)
        executions.executions.add_command(executions.manager_list)
        executions.executions.add_command(executions.manager_get)

        blueprints.blueprints.add_command(blueprints.manager_list)
        executions.executions.add_command(executions.manager_resume)
    else:
        _cfy.add_command(install.local)
        _cfy.add_command(uninstall.local)
        _cfy.add_command(node_instances.local)

        deployments.deployments.add_command(deployments.local_inputs)
        deployments.deployments.add_command(deployments.local_outputs)

        executions.executions.add_command(executions.local_start)
        executions.executions.add_command(executions.local_list)
        executions.executions.add_command(executions.local_get)

        blueprints.blueprints.add_command(blueprints.local_list)


_register_commands()


if __name__ == '__main__':
    _cfy()<|MERGE_RESOLUTION|>--- conflicted
+++ resolved
@@ -108,11 +108,7 @@
     _cfy.add_command(license.license)
     _cfy.add_command(sites.sites)
     _cfy.add_command(certificates.certificates)
-<<<<<<< HEAD
-    _cfy.add_command(filters.filters)
     _cfy.add_command(apply.apply)
-=======
->>>>>>> b913e535
 
     deployments.deployments.add_command(deployments.manager_create)
     deployments.deployments.add_command(deployments.manager_delete)
