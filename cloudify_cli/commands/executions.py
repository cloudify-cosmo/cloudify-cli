--- conflicted
+++ resolved
@@ -39,14 +39,9 @@
                           'error', 'visibility', 'tenant_name',
                           'created_by', 'started_at']
 MINIMAL_EXECUTION_COLUMNS = ['id', 'workflow_id', 'status_display',
-<<<<<<< HEAD
                              'deployment_id', 'created_at', 'started_at',
                              'visibility', 'tenant_name',
-                             'created_by', 'error']
-=======
-                             'deployment_id', 'created_at',
-                             'visibility', 'tenant_name', 'created_by']
->>>>>>> 45ea5645
+                             'created_by']
 EXECUTION_TABLE_LABELS = {'status_display': 'status'}
 
 
