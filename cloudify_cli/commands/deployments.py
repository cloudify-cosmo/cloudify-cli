########
# Copyright (c) 2014 GigaSpaces Technologies Ltd. All rights reserved
#
# Licensed under the Apache License, Version 2.0 (the "License");
# you may not use this file except in compliance with the License.
# You may obtain a copy of the License at
#
#        http://www.apache.org/licenses/LICENSE-2.0
#
# Unless required by applicable law or agreed to in writing, software
# distributed under the License is distributed on an "AS IS" BASIS,
#    * WITHOUT WARRANTIES OR CONDITIONS OF ANY KIND, either express or implied.
#    * See the License for the specific language governing permissions and
#    * limitations under the License.

"""
Handles all commands that start with 'cfy deployments'
"""

import json
import os
from StringIO import StringIO

from cloudify_cli import utils
from cloudify_cli.logger import lgr
from cloudify_cli.exceptions import CloudifyCliError
from cloudify_cli.exceptions import SuppressedCloudifyCliError
from cloudify_rest_client.exceptions import MissingRequiredDeploymentInputError
from cloudify_rest_client.exceptions import UnknownDeploymentInputError


def _print_deployment_inputs(client, blueprint_id):
    blueprint = client.blueprints.get(blueprint_id)
    lgr.info('Deployment inputs:')
    inputs_output = StringIO()
    for input_name, input_def in blueprint.plan['inputs'].iteritems():
        inputs_output.write('\t{0}:{1}'.format(input_name, os.linesep))
        for k, v in input_def.iteritems():
            inputs_output.write('\t\t{0}: {1}{2}'.format(k, v, os.linesep))
    inputs_output.write(os.linesep)
    lgr.info(inputs_output.getvalue())


def ls(blueprint_id):
    management_ip = utils.get_management_server_ip()
    client = utils.get_rest_client(management_ip)
    if blueprint_id:
        lgr.info("Getting deployments list for blueprint: "
                 "'{0}'... [manager={1}]"
                 .format(blueprint_id, management_ip))
    else:
        lgr.info('Getting deployments list...[manager={0}]'
                 .format(management_ip))
    deployments = client.deployments.list()
    if blueprint_id:
        deployments = filter(lambda deployment:
                             deployment['blueprint_id'] == blueprint_id,
                             deployments)

    pt = utils.table(
        ['id',
         'blueprint_id',
         'created_at',
         'updated_at'],
        deployments)
    utils.print_table('Deployments:', pt)


def create(blueprint_id, deployment_id, inputs=None):
    management_ip = utils.get_management_server_ip()
    try:
        if inputs:
            if os.path.exists(inputs):
                with open(inputs, 'r') as f:
                    inputs = json.loads(f.read())
            else:
                inputs = json.loads(inputs)
    except ValueError, e:
        msg = "'inputs' must be a valid JSON. {}".format(str(e))
        raise CloudifyCliError(msg)

    lgr.info('Creating new deployment from blueprint {0} at '
             'management server {1}'
             .format(blueprint_id, management_ip))
    client = utils.get_rest_client(management_ip)

    try:
        deployment = client.deployments.create(blueprint_id,
                                               deployment_id,
                                               inputs=inputs)
    except MissingRequiredDeploymentInputError, e:
        lgr.info('Unable to create deployment, not all '
                 'required inputs have been specified...')
        _print_deployment_inputs(client, blueprint_id)
        raise SuppressedCloudifyCliError(str(e))
    except UnknownDeploymentInputError, e:
        lgr.info(
            'Unable to create deployment, an unknown input was specified...')
        _print_deployment_inputs(client, blueprint_id)
        raise SuppressedCloudifyCliError(str(e))

    lgr.info("Deployment created, deployment's id is: {0}"
             .format(deployment.id))


def delete(deployment_id, ignore_live_nodes):
    management_ip = utils.get_management_server_ip()
    lgr.info('Deleting deployment {0} from management server {1}'
             .format(deployment_id, management_ip))
    client = utils.get_rest_client(management_ip)
    client.deployments.delete(deployment_id, ignore_live_nodes)
    lgr.info("Deleted deployment successfully")


<<<<<<< HEAD
=======
def execute(workflow_id, deployment_id, timeout, force,
            allow_custom_parameters, include_logs, parameters):
    management_ip = utils.get_management_server_ip()
    lgr.info("Executing workflow '{0}' on deployment '{1}' at"
             " management server {2} [timeout={3} seconds]"
             .format(workflow_id,
                     deployment_id,
                     management_ip,
                     timeout))

    events_logger = get_events_logger()

    events_message = "* Run 'cfy events list --include-logs " \
                     "--execution-id {0}' for retrieving the " \
                     "execution's events/logs"
    try:
        client = utils.get_rest_client(management_ip)
        try:
            execution = client.deployments.execute(
                deployment_id,
                workflow_id,
                parameters=parameters,
                allow_custom_parameters=allow_custom_parameters,
                force=force)
        except DeploymentEnvironmentCreationInProgressError:
            # wait for deployment environment creation workflow to end
            lgr.info('Deployment environment creation is in progress!')
            lgr.info('Waiting for create_deployment_environment '
                     'workflow execution to finish...')
            now = time.time()
            wait_for_execution(client,
                               deployment_id,
                               get_deployment_environment_creation_execution(
                                   client, deployment_id),
                               events_handler=events_logger,
                               include_logs=include_logs,
                               timeout=timeout)
            remaining_timeout = time.time() - now
            timeout -= remaining_timeout
            # try to execute user specified workflow
            execution = client.deployments.execute(
                deployment_id,
                workflow_id,
                parameters=parameters,
                allow_custom_parameters=allow_custom_parameters,
                force=force)

        execution = wait_for_execution(client,
                                       deployment_id,
                                       execution,
                                       events_handler=events_logger,
                                       include_logs=include_logs,
                                       timeout=timeout)
        if execution.error:
            lgr.info("Execution of workflow '{0}' for deployment "
                     "'{1}' failed. [error={2}]"
                     .format(workflow_id,
                             deployment_id,
                             execution.error))
            lgr.info(events_message.format(execution.id))
            raise SuppressedCloudifyCliError()
        else:
            lgr.info("Finished executing workflow '{0}' on deployment"
                     "'{1}'".format(workflow_id, deployment_id))
            lgr.info(events_message.format(execution.id))
    except ExecutionTimeoutError, e:
        lgr.info("Execution of workflow '{0}' for deployment '{1}' timed out. "
                 "* Run 'cfy executions cancel --execution-id {2}' to cancel"
                 " the running workflow.".format(workflow_id,
                                                 deployment_id,
                                                 e.execution_id))
        lgr.info(events_message.format(e.execution_id))
        raise SuppressedCloudifyCliError()


>>>>>>> 2cc3341d
def outputs(deployment_id):

    management_ip = utils.get_management_server_ip()
    client = utils.get_rest_client(management_ip)

    lgr.info("Getting outputs for deployment: {0} [manager={1}]".format(
        deployment_id, management_ip))

    response = client.deployments.outputs.get(deployment_id)
    outputs_ = StringIO()
    for output_name, output in response.outputs.iteritems():
        outputs_.write('\t{0}:{1}'.format(output_name, os.linesep))
        for k, v in output.iteritems():
            outputs_.write('\t\t{0}: {1}{2}'.format(k, v, os.linesep))
    outputs_.write(os.linesep)
    lgr.info(outputs_.getvalue())<|MERGE_RESOLUTION|>--- conflicted
+++ resolved
@@ -21,12 +21,13 @@
 import os
 from StringIO import StringIO
 
+from cloudify_rest_client.exceptions import MissingRequiredDeploymentInputError
+from cloudify_rest_client.exceptions import UnknownDeploymentInputError
+
 from cloudify_cli import utils
 from cloudify_cli.logger import lgr
 from cloudify_cli.exceptions import CloudifyCliError
 from cloudify_cli.exceptions import SuppressedCloudifyCliError
-from cloudify_rest_client.exceptions import MissingRequiredDeploymentInputError
-from cloudify_rest_client.exceptions import UnknownDeploymentInputError
 
 
 def _print_deployment_inputs(client, blueprint_id):
@@ -112,84 +113,6 @@
     lgr.info("Deleted deployment successfully")
 
 
-<<<<<<< HEAD
-=======
-def execute(workflow_id, deployment_id, timeout, force,
-            allow_custom_parameters, include_logs, parameters):
-    management_ip = utils.get_management_server_ip()
-    lgr.info("Executing workflow '{0}' on deployment '{1}' at"
-             " management server {2} [timeout={3} seconds]"
-             .format(workflow_id,
-                     deployment_id,
-                     management_ip,
-                     timeout))
-
-    events_logger = get_events_logger()
-
-    events_message = "* Run 'cfy events list --include-logs " \
-                     "--execution-id {0}' for retrieving the " \
-                     "execution's events/logs"
-    try:
-        client = utils.get_rest_client(management_ip)
-        try:
-            execution = client.deployments.execute(
-                deployment_id,
-                workflow_id,
-                parameters=parameters,
-                allow_custom_parameters=allow_custom_parameters,
-                force=force)
-        except DeploymentEnvironmentCreationInProgressError:
-            # wait for deployment environment creation workflow to end
-            lgr.info('Deployment environment creation is in progress!')
-            lgr.info('Waiting for create_deployment_environment '
-                     'workflow execution to finish...')
-            now = time.time()
-            wait_for_execution(client,
-                               deployment_id,
-                               get_deployment_environment_creation_execution(
-                                   client, deployment_id),
-                               events_handler=events_logger,
-                               include_logs=include_logs,
-                               timeout=timeout)
-            remaining_timeout = time.time() - now
-            timeout -= remaining_timeout
-            # try to execute user specified workflow
-            execution = client.deployments.execute(
-                deployment_id,
-                workflow_id,
-                parameters=parameters,
-                allow_custom_parameters=allow_custom_parameters,
-                force=force)
-
-        execution = wait_for_execution(client,
-                                       deployment_id,
-                                       execution,
-                                       events_handler=events_logger,
-                                       include_logs=include_logs,
-                                       timeout=timeout)
-        if execution.error:
-            lgr.info("Execution of workflow '{0}' for deployment "
-                     "'{1}' failed. [error={2}]"
-                     .format(workflow_id,
-                             deployment_id,
-                             execution.error))
-            lgr.info(events_message.format(execution.id))
-            raise SuppressedCloudifyCliError()
-        else:
-            lgr.info("Finished executing workflow '{0}' on deployment"
-                     "'{1}'".format(workflow_id, deployment_id))
-            lgr.info(events_message.format(execution.id))
-    except ExecutionTimeoutError, e:
-        lgr.info("Execution of workflow '{0}' for deployment '{1}' timed out. "
-                 "* Run 'cfy executions cancel --execution-id {2}' to cancel"
-                 " the running workflow.".format(workflow_id,
-                                                 deployment_id,
-                                                 e.execution_id))
-        lgr.info(events_message.format(e.execution_id))
-        raise SuppressedCloudifyCliError()
-
-
->>>>>>> 2cc3341d
 def outputs(deployment_id):
 
     management_ip = utils.get_management_server_ip()
