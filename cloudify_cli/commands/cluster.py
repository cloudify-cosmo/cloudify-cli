--- conflicted
+++ resolved
@@ -100,17 +100,6 @@
 
 def _all_in_one_manager(client):
     manager_nodes = client.manager.get_managers().items
-<<<<<<< HEAD
-    broker_nodes = client.manager.get_brokers().items
-    db_nodes = client.manager.get_db_nodes().items
-    if len(manager_nodes) == 1:
-        if len(broker_nodes) == len(db_nodes) == 1:
-            db_node_ip = db_nodes[0].get('host')
-            if db_node_ip == broker_nodes[0].get('host'):
-                if (db_node_ip == manager_nodes[0].get('private_ip') or
-                        db_node_ip == manager_nodes[0].get('public_ip')):
-                    return True
-=======
     if len(manager_nodes) > 1:
         return False
     broker_nodes = client.manager.get_brokers().items
@@ -126,7 +115,6 @@
             manager_node_id = manager_nodes[0].get('node_id')
             if db_node_id == broker_node_id == manager_node_id:
                 return True
->>>>>>> 1bc703b4
 
         get_logger().warning('It is highly recommended to have more '
                              'than one manager in a Cloudify cluster')
@@ -217,7 +205,14 @@
     another machine. Only the manager cluster nodes that are stored in
     the profile will be contacted in case of a manager failure.
     """
-<<<<<<< HEAD
+    update_profile_logic(client, logger)
+
+
+def update_profile_logic(client, logger):
+    """
+    The logic is separated so that the function can be called
+    without the Click decorators, e.g. as used in cfy profiles use
+    """
     manager_nodes = client.manager.get_managers().items
     broker_nodes = client.manager.get_brokers().items
     db_nodes = client.manager.get_db_nodes().items
@@ -227,25 +222,6 @@
         sum([len(env.profile.cluster[key]) for key in env.profile.cluster])))
 
 
-=======
-    update_profile_logic(client, logger)
-
-
-def update_profile_logic(client, logger):
-    """
-    The logic is separated so that the function can be called
-    without the Click decorators, e.g. as used in cfy profiles use
-    """
-    manager_nodes = client.manager.get_managers().items
-    broker_nodes = client.manager.get_brokers().items
-    db_nodes = client.manager.get_db_nodes().items
-    _update_profile_cluster_settings(manager_nodes, broker_nodes, db_nodes,
-                                     logger=logger)
-    logger.info('Profile is up to date with {0} nodes'.format(
-        sum([len(env.profile.cluster[key]) for key in env.profile.cluster])))
-
-
->>>>>>> 1bc703b4
 def _update_profile_cluster_settings(manager_nodes, broker_nodes, db_nodes,
                                      logger=None):
     """
