########
# Copyright (c) 2014 GigaSpaces Technologies Ltd. All rights reserved
#
# Licensed under the Apache License, Version 2.0 (the "License");
# you may not use this file except in compliance with the License.
# You may obtain a copy of the License at
#
#        http://www.apache.org/licenses/LICENSE-2.0
#
# Unless required by applicable law or agreed to in writing, software
# distributed under the License is distributed on an "AS IS" BASIS,
#    * WITHOUT WARRANTIES OR CONDITIONS OF ANY KIND, either express or implied.
#    * See the License for the specific language governing permissions and
#    * limitations under the License.

"""
Handles 'cfy teardown'
"""

from cloudify_cli import provider_common
from cloudify_cli import utils
from cloudify_cli import exceptions
from cloudify_cli.bootstrap import bootstrap as bs
from cloudify_cli.logger import logger


def teardown(force, ignore_deployments, config_file_path, ignore_validation):
    management_ip = utils.get_management_server_ip()
    if not force:
        msg = ("This action requires additional "
               "confirmation. Add the '-f' or '--force' "
               "flags to your command if you are certain "
               "this command should be executed.")
        raise exceptions.CloudifyCliError(msg)

    client = utils.get_rest_client(management_ip)
    if not ignore_deployments and len(client.deployments.list()) > 0:
        msg = ("Management server {0} has active deployments. Add the "
               "'--ignore-deployments' flag to your command to ignore "
               "these deployments and execute topology teardown."
               .format(management_ip))
        raise exceptions.CloudifyCliError(msg)

    settings = utils.load_cloudify_working_dir_settings()
    if settings.get_is_provider_config():
        provider_common.provider_teardown(config_file_path, ignore_validation)
    else:
<<<<<<< HEAD
        logger().info("tearing down {0}".format(management_ip))
=======
        lgr.info("tearing down {0}".format(management_ip))
        provider_context = settings.get_provider_context()
        bs.read_manager_deployment_dump_if_needed(
            provider_context.get('cloudify', {}).get('manager_deployment'))
>>>>>>> 7f8a16e6
        bs.teardown(name='manager',
                    task_retries=0,
                    task_retry_interval=0,
                    task_thread_pool_size=1)

    # cleaning relevant data from working directory settings
    with utils.update_wd_settings() as wd_settings:
        # wd_settings.set_provider_context(provider_context)
        wd_settings.remove_management_server_context()

    logger().info("teardown complete")<|MERGE_RESOLUTION|>--- conflicted
+++ resolved
@@ -45,14 +45,10 @@
     if settings.get_is_provider_config():
         provider_common.provider_teardown(config_file_path, ignore_validation)
     else:
-<<<<<<< HEAD
         logger().info("tearing down {0}".format(management_ip))
-=======
-        lgr.info("tearing down {0}".format(management_ip))
         provider_context = settings.get_provider_context()
         bs.read_manager_deployment_dump_if_needed(
             provider_context.get('cloudify', {}).get('manager_deployment'))
->>>>>>> 7f8a16e6
         bs.teardown(name='manager',
                     task_retries=0,
                     task_retry_interval=0,
